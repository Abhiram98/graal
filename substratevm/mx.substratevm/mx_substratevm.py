--- conflicted
+++ resolved
@@ -416,16 +416,13 @@
         # GR-24075
         mx_unittest.add_global_ignore_glob('com.oracle.svm.test.ProcessPropertiesTest')
 
-<<<<<<< HEAD
-    native_unittest(['--build-args', '-H:+AllowVMInspection', _native_unittest_features])
-=======
     additional_build_args = [
         '-H:AdditionalSecurityProviders=com.oracle.svm.test.SecurityServiceTest$NoOpProvider',
         '-H:AdditionalSecurityServiceTypes=com.oracle.svm.test.SecurityServiceTest$JCACompliantNoOpService',
+        '-H:+AllowVMInspection'
     ]
 
     native_unittest(['--build-args', _native_unittest_features] + additional_build_args)
->>>>>>> 64536c36
 
 
 def javac_image_command(javac_path):
