/*
 * Copyright (c) 2015, 2017, Oracle and/or its affiliates. All rights reserved.
 * DO NOT ALTER OR REMOVE COPYRIGHT NOTICES OR THIS FILE HEADER.
 *
 * This code is free software; you can redistribute it and/or modify it
 * under the terms of the GNU General Public License version 2 only, as
 * published by the Free Software Foundation.  Oracle designates this
 * particular file as subject to the "Classpath" exception as provided
 * by Oracle in the LICENSE file that accompanied this code.
 *
 * This code is distributed in the hope that it will be useful, but WITHOUT
 * ANY WARRANTY; without even the implied warranty of MERCHANTABILITY or
 * FITNESS FOR A PARTICULAR PURPOSE.  See the GNU General Public License
 * version 2 for more details (a copy is included in the LICENSE file that
 * accompanied this code).
 *
 * You should have received a copy of the GNU General Public License version
 * 2 along with this work; if not, write to the Free Software Foundation,
 * Inc., 51 Franklin St, Fifth Floor, Boston, MA 02110-1301 USA.
 *
 * Please contact Oracle, 500 Oracle Parkway, Redwood Shores, CA 94065 USA
 * or visit www.oracle.com if you need additional information or have any
 * questions.
 */
package com.oracle.svm.core.genscavenge;

import org.graalvm.compiler.api.replacements.Fold;
import org.graalvm.compiler.word.Word;
import org.graalvm.nativeimage.ImageSingletons;
import org.graalvm.nativeimage.Platform;
import org.graalvm.nativeimage.Platforms;
import org.graalvm.nativeimage.c.struct.RawStructure;
import org.graalvm.word.Pointer;
import org.graalvm.word.UnsignedWord;
import org.graalvm.word.WordFactory;

import com.oracle.svm.core.AlwaysInline;
import com.oracle.svm.core.MemoryWalker;
import com.oracle.svm.core.Uninterruptible;
import com.oracle.svm.core.config.ConfigurationValues;
import com.oracle.svm.core.feature.AutomaticallyRegisteredImageSingleton;
import com.oracle.svm.core.genscavenge.remset.RememberedSet;
import com.oracle.svm.core.heap.ObjectVisitor;
import com.oracle.svm.core.util.UnsignedUtils;

/**
 * An UnalignedHeapChunk holds exactly one Object.
 * <p>
 * An UnalignedHeapChunk does not have a way to map from a Pointer to (or into) the Object they
 * contain to the UnalignedHeapChunk that contains them.
 * <p>
 * An Object in a UnalignedHeapChunk needs to have a bit set in its DynamicHub to identify it as an
 * Object in a UnalignedHeapChunk, so things like write-barriers don't try to update meta-data. Also
 * so things like the getEnclosingHeapChunk(Object) can tell that the object is in an
 * UnalignedHeapChunk.
 * <p>
 * Only a slow-path allocation method is available for UnalignedHeapChunks. This is acceptable
 * because UnalignedHeapChunks are for large objects, so the cost of initializing the object dwarfs
 * the cost of slow-path allocation.
 * <p>
 * The Object in an UnalignedHeapChunk can be promoted from one Space to another by moving the
 * UnalignedHeapChunk from one Space to the other, rather than copying the Object out of the
 * HeapChunk in one Space and into a destination HeapChunk in the other Space. That saves some
 * amount of copying cost for these large objects.
 *
 * An UnalignedHeapChunk is laid out:
 *
 * <pre>
 * +=================+-------+-------------------------------------+
 * | UnalignedHeader | Card  | Object                              |
 * | Fields          | Table |                                     |
 * +=================+-------+-------------------------------------+
 * </pre>
 *
 * The HeapChunk fields can be accessed as declared fields. The size of the card table depends on
 * the used {@link RememberedSet} implementation and may even be zero.
 *
 * In this implementation, I am only implementing imprecise card remembered sets, so I only need one
 * entry for the whole Object. But for consistency I am treating it as a 1-element table.
 */
public final class UnalignedHeapChunk {
    private UnalignedHeapChunk() { // all static
    }

    /**
     * Additional fields beyond what is in {@link HeapChunk.Header}.
     *
     * This does <em>not</em> include the card remembered set table and certainly does not include
     * the object. Those fields are accessed via Pointers that are computed below.
     */
    @RawStructure
    public interface UnalignedHeader extends HeapChunk.Header<UnalignedHeader> {
    }

    public static void initialize(UnalignedHeader chunk, UnsignedWord chunkSize) {
        HeapChunk.initialize(chunk, UnalignedHeapChunk.getObjectStart(chunk), chunkSize);
    }

    @Uninterruptible(reason = "Called from uninterruptible code.", mayBeInlined = true)
    public static Pointer getObjectStart(UnalignedHeader that) {
        return HeapChunk.asPointer(that).add(getObjectStartOffset());
    }

    public static Pointer getObjectEnd(UnalignedHeader that) {
        return HeapChunk.getEndPointer(that);
    }

    public static UnsignedWord getOverhead() {
        return getObjectStartOffset();
    }

    static UnsignedWord getChunkSizeForObject(UnsignedWord objectSize) {
        UnsignedWord objectStart = getObjectStartOffset();
        UnsignedWord alignment = WordFactory.unsigned(ConfigurationValues.getObjectLayout().getAlignment());
        return UnsignedUtils.roundUp(objectStart.add(objectSize), alignment);
    }

    /** Allocate uninitialized memory within this AlignedHeapChunk. */
    @Uninterruptible(reason = "Returns uninitialized memory.", callerMustBe = true)
    public static Pointer allocateMemory(UnalignedHeader that, UnsignedWord size) {
        UnsignedWord available = HeapChunk.availableObjectMemory(that);
        Pointer result = WordFactory.nullPointer();
        if (size.belowOrEqual(available)) {
            result = HeapChunk.getTopPointer(that);
            Pointer newTop = result.add(size);
            HeapChunk.setTopPointerCarefully(that, newTop);
        }
        return result;
    }

    public static UnalignedHeader getEnclosingChunk(Object obj) {
        Pointer objPointer = Word.objectToUntrackedPointer(obj);
        return getEnclosingChunkFromObjectPointer(objPointer);
    }

    static UnalignedHeader getEnclosingChunkFromObjectPointer(Pointer objPointer) {
        Pointer chunkPointer = objPointer.subtract(getObjectStartOffset());
        return (UnalignedHeader) chunkPointer;
    }

    public static boolean walkObjects(UnalignedHeader that, ObjectVisitor visitor) {
        return HeapChunk.walkObjectsFrom(that, getObjectStart(that), visitor);
    }

    @AlwaysInline("GC performance")
    public static boolean walkObjectsInline(UnalignedHeader that, ObjectVisitor visitor) {
        return HeapChunk.walkObjectsFromInline(that, getObjectStart(that), visitor);
    }

    @Fold
    static UnsignedWord getObjectStartOffset() {
        return RememberedSet.get().getHeaderSizeOfUnalignedChunk();
    }

    @Uninterruptible(reason = "Called from uninterruptible code.", mayBeInlined = true)
    public static UnsignedWord getCommittedObjectMemory(UnalignedHeader that) {
        return HeapChunk.getEndOffset(that).subtract(getObjectStartOffset());
    }

    @Fold
    public static MemoryWalker.HeapChunkAccess<UnalignedHeapChunk.UnalignedHeader> getMemoryWalkerAccess() {
        return ImageSingletons.lookup(UnalignedHeapChunk.MemoryWalkerAccessImpl.class);
    }

    @AutomaticallyRegisteredImageSingleton(onlyWith = UseSerialOrEpsilonGC.class)
    static final class MemoryWalkerAccessImpl extends HeapChunk.MemoryWalkerAccessImpl<UnalignedHeapChunk.UnalignedHeader> {

        @Platforms(Platform.HOSTED_ONLY.class)
        MemoryWalkerAccessImpl() {
        }

        @Override
        public boolean isAligned(UnalignedHeapChunk.UnalignedHeader heapChunk) {
            return false;
        }

        @Override
        public UnsignedWord getAllocationStart(UnalignedHeapChunk.UnalignedHeader heapChunk) {
            return getObjectStart(heapChunk);
        }
    }
<<<<<<< HEAD
}

@AutomaticFeature
class UnalignedHeapChunkMemoryWalkerAccessFeature implements Feature {
    @Override
    public boolean isInConfiguration(IsInConfigurationAccess access) {
        return SubstrateOptions.useGraalCeGC();
    }

    @Override
    public void afterRegistration(AfterRegistrationAccess access) {
        ImageSingletons.add(UnalignedHeapChunk.MemoryWalkerAccessImpl.class, new UnalignedHeapChunk.MemoryWalkerAccessImpl());
    }
=======
>>>>>>> be4cb82a
}<|MERGE_RESOLUTION|>--- conflicted
+++ resolved
@@ -162,7 +162,7 @@
         return ImageSingletons.lookup(UnalignedHeapChunk.MemoryWalkerAccessImpl.class);
     }
 
-    @AutomaticallyRegisteredImageSingleton(onlyWith = UseSerialOrEpsilonGC.class)
+    @AutomaticallyRegisteredImageSingleton(onlyWith = UseGraalCeGC.class)
     static final class MemoryWalkerAccessImpl extends HeapChunk.MemoryWalkerAccessImpl<UnalignedHeapChunk.UnalignedHeader> {
 
         @Platforms(Platform.HOSTED_ONLY.class)
@@ -179,20 +179,4 @@
             return getObjectStart(heapChunk);
         }
     }
-<<<<<<< HEAD
-}
-
-@AutomaticFeature
-class UnalignedHeapChunkMemoryWalkerAccessFeature implements Feature {
-    @Override
-    public boolean isInConfiguration(IsInConfigurationAccess access) {
-        return SubstrateOptions.useGraalCeGC();
-    }
-
-    @Override
-    public void afterRegistration(AfterRegistrationAccess access) {
-        ImageSingletons.add(UnalignedHeapChunk.MemoryWalkerAccessImpl.class, new UnalignedHeapChunk.MemoryWalkerAccessImpl());
-    }
-=======
->>>>>>> be4cb82a
 }