--- conflicted
+++ resolved
@@ -101,10 +101,6 @@
 
             // Promote the Object if necessary, making it at least grey, and ...
             Object obj = p.toObject();
-<<<<<<< HEAD
-=======
-            assert innerOffset < LayoutEncoding.getSizeFromObjectInGC(obj).rawValue();
->>>>>>> 0056e643
             Object copy = GCImpl.getGCImpl().promoteObject(obj, header);
             if (copy != obj) {
                 // ... update the reference to point to the copy, making the reference black.
