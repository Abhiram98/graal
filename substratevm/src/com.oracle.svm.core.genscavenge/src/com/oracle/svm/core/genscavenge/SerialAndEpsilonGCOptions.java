--- conflicted
+++ resolved
@@ -78,17 +78,10 @@
     private SerialAndEpsilonGCOptions() {
     }
 
-<<<<<<< HEAD
     private static void markAndCopyOrEpsilonGCOnly(OptionKey<?> optionKey) {
         if (!SubstrateOptions.useMarkAndCopyOrEpsilonGC()) {
-            throw new InterruptImageBuilding("The option " + optionKey.getName() + " is garbage collector specific and cannot be specified if the " +
-                            Heap.getHeap().getGC().getName() + " is used at runtime.");
-=======
-    public static void serialOrEpsilonGCOnly(OptionKey<?> optionKey) {
-        if (!SubstrateOptions.UseSerialGC.getValue() && !SubstrateOptions.UseEpsilonGC.getValue()) {
             throw new InterruptImageBuilding(
-                            "The option '" + optionKey.getName() + "' can only be used together with the serial ('--gc=serial') or the epsilon garbage collector ('--gc=epsilon').");
->>>>>>> ea376665
+                    "The option '" + optionKey.getName() + "' can only be used together with the serial ('--gc=serial'), parallel ('--gc=parallel'), or the epsilon garbage collector ('--gc=epsilon').");
         }
     }
 }