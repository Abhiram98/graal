/*
 * Copyright (c) 2013, 2017, Oracle and/or its affiliates. All rights reserved.
 * DO NOT ALTER OR REMOVE COPYRIGHT NOTICES OR THIS FILE HEADER.
 *
 * This code is free software; you can redistribute it and/or modify it
 * under the terms of the GNU General Public License version 2 only, as
 * published by the Free Software Foundation.  Oracle designates this
 * particular file as subject to the "Classpath" exception as provided
 * by Oracle in the LICENSE file that accompanied this code.
 *
 * This code is distributed in the hope that it will be useful, but WITHOUT
 * ANY WARRANTY; without even the implied warranty of MERCHANTABILITY or
 * FITNESS FOR A PARTICULAR PURPOSE.  See the GNU General Public License
 * version 2 for more details (a copy is included in the LICENSE file that
 * accompanied this code).
 *
 * You should have received a copy of the GNU General Public License version
 * 2 along with this work; if not, write to the Free Software Foundation,
 * Inc., 51 Franklin St, Fifth Floor, Boston, MA 02110-1301 USA.
 *
 * Please contact Oracle, 500 Oracle Parkway, Redwood Shores, CA 94065 USA
 * or visit www.oracle.com if you need additional information or have any
 * questions.
 */
package com.oracle.svm.core.genscavenge;

import static org.graalvm.compiler.nodes.extended.BranchProbabilityNode.SLOW_PATH_PROBABILITY;
import static org.graalvm.compiler.nodes.extended.BranchProbabilityNode.VERY_SLOW_PATH_PROBABILITY;
import static org.graalvm.compiler.nodes.extended.BranchProbabilityNode.probability;

import org.graalvm.compiler.word.ObjectAccess;
import org.graalvm.compiler.word.Word;
import org.graalvm.nativeimage.Platform;
import org.graalvm.nativeimage.Platforms;
import org.graalvm.word.Pointer;
import org.graalvm.word.UnsignedWord;
import org.graalvm.word.WordFactory;

import com.oracle.svm.core.AlwaysInline;
import com.oracle.svm.core.MemoryWalker;
import com.oracle.svm.core.SubstrateOptions;
import com.oracle.svm.core.Uninterruptible;
import com.oracle.svm.core.UnmanagedMemoryUtil;
import com.oracle.svm.core.config.ConfigurationValues;
import com.oracle.svm.core.genscavenge.GCImpl.ChunkReleaser;
import com.oracle.svm.core.genscavenge.parallel.ParallelGC;
import com.oracle.svm.core.genscavenge.remset.RememberedSet;
import com.oracle.svm.core.heap.ObjectVisitor;
import com.oracle.svm.core.hub.LayoutEncoding;
import com.oracle.svm.core.identityhashcode.IdentityHashCodeSupport;
import com.oracle.svm.core.log.Log;
import com.oracle.svm.core.thread.VMOperation;
import com.oracle.svm.core.thread.VMThreads;

/**
 * A Space is a collection of HeapChunks.
 *
 * Each Space keeps two collections: one of {@link AlignedHeapChunk} and one of
 * {@link UnalignedHeapChunk}.
 */
public final class Space {
    private final String name;
    private final boolean isFromSpace;
    private final int age;
    private final ChunksAccounting accounting;

    /* Heads and tails of the HeapChunk lists. */
    private AlignedHeapChunk.AlignedHeader firstAlignedHeapChunk;
    private AlignedHeapChunk.AlignedHeader lastAlignedHeapChunk;
    private UnalignedHeapChunk.UnalignedHeader firstUnalignedHeapChunk;
    private UnalignedHeapChunk.UnalignedHeader lastUnalignedHeapChunk;

    /**
     * Space creation is HOSTED_ONLY because all Spaces must be constructed during native image
     * generation so they end up in the native image heap because they need to be accessed during
     * collections so they should not move.
     */
    @Platforms(Platform.HOSTED_ONLY.class)
    Space(String name, boolean isFromSpace, int age) {
        this(name, isFromSpace, age, null);
    }

    @Platforms(Platform.HOSTED_ONLY.class)
    Space(String name, boolean isFromSpace, int age, ChunksAccounting accounting) {
        assert name != null : "Space name should not be null.";
        this.name = name;
        this.isFromSpace = isFromSpace;
        this.age = age;
        this.accounting = new ChunksAccounting(accounting);
    }

    @Uninterruptible(reason = "Called from uninterruptible code.", mayBeInlined = true)
    public String getName() {
        return name;
    }

    public boolean isEmpty() {
        return (getFirstAlignedHeapChunk().isNull() && getFirstUnalignedHeapChunk().isNull());
    }

    @Uninterruptible(reason = "Called from uninterruptible code.", mayBeInlined = true)
    void tearDown() {
        HeapChunkProvider.freeAlignedChunkList(getFirstAlignedHeapChunk());
        HeapChunkProvider.freeUnalignedChunkList(getFirstUnalignedHeapChunk());
    }

    @Uninterruptible(reason = "Called from uninterruptible code.", mayBeInlined = true)
    boolean isEdenSpace() {
        return age == 0;
    }

    @Uninterruptible(reason = "Called from uninterruptible code.", mayBeInlined = true)
    public boolean isYoungSpace() {
        return age <= HeapParameters.getMaxSurvivorSpaces();
    }

    @Uninterruptible(reason = "Called from uninterruptible code.", mayBeInlined = true)
    boolean isSurvivorSpace() {
        return age > 0 && age <= HeapParameters.getMaxSurvivorSpaces();
    }

    @Uninterruptible(reason = "Called from uninterruptible code.", mayBeInlined = true)
    public boolean isOldSpace() {
        return age == (HeapParameters.getMaxSurvivorSpaces() + 1);
    }

    @Uninterruptible(reason = "Called from uninterruptible code.", mayBeInlined = true)
    int getAge() {
        return age;
    }

    @Uninterruptible(reason = "Called from uninterruptible code.", mayBeInlined = true)
    int getNextAgeForPromotion() {
        return age + 1;
    }

    @Uninterruptible(reason = "Called from uninterruptible code.", mayBeInlined = true)
    boolean isFromSpace() {
        return isFromSpace;
    }

    public boolean walkObjects(ObjectVisitor visitor) {
        AlignedHeapChunk.AlignedHeader aChunk = getFirstAlignedHeapChunk();
        while (aChunk.isNonNull()) {
            if (!AlignedHeapChunk.walkObjects(aChunk, visitor)) {
                return false;
            }
            aChunk = HeapChunk.getNext(aChunk);
        }
        UnalignedHeapChunk.UnalignedHeader uChunk = getFirstUnalignedHeapChunk();
        while (uChunk.isNonNull()) {
            if (!UnalignedHeapChunk.walkObjects(uChunk, visitor)) {
                return false;
            }
            uChunk = HeapChunk.getNext(uChunk);
        }
        return true;
    }

    /** Report some statistics about this Space. */
    public Log report(Log log, boolean traceHeapChunks) {
        log.string(getName()).string(":").indent(true);
        accounting.report(log);
        if (traceHeapChunks) {
            HeapChunkLogging.logChunks(log, getFirstAlignedHeapChunk());
            HeapChunkLogging.logChunks(log, getFirstUnalignedHeapChunk());
        }
        log.redent(false);
        return log;
    }

    /**
     * Allocate memory from an AlignedHeapChunk in this Space.
     */
    @AlwaysInline("GC performance")
    @Uninterruptible(reason = "Called from uninterruptible code.", mayBeInlined = true)
    private Pointer allocateMemory(UnsignedWord objectSize) {
        if (ParallelGC.isEnabled() && GCImpl.getGCImpl().isCompleteCollection()) {
            return allocateMemoryParallel(objectSize);
        }
        Pointer result = WordFactory.nullPointer();
        /* Fast-path: try allocating in the last chunk. */
        AlignedHeapChunk.AlignedHeader oldChunk = getLastAlignedHeapChunk();
        if (oldChunk.isNonNull()) {
            result = AlignedHeapChunk.allocateMemory(oldChunk, objectSize);
        }
        if (result.isNonNull()) {
            return result;
        }
        /* Slow-path: try allocating a new chunk for the requested memory. */
        return allocateInNewChunk(objectSize);
    }

    @AlwaysInline("GC performance")
    @Uninterruptible(reason = "Called from uninterruptible code.", mayBeInlined = true)
    private Pointer allocateMemoryParallel(UnsignedWord objectSize) {
        Pointer result = WordFactory.nullPointer();
        /* Fast-path: try allocating in the thread local allocation chunk. */
        AlignedHeapChunk.AlignedHeader oldChunk = ParallelGC.singleton().getAllocationChunk();
        if (oldChunk.isNonNull()) {
            result = AlignedHeapChunk.allocateMemory(oldChunk, objectSize);
        }
        if (result.isNonNull()) {
            return result;
        }
        /* Slow-path: try allocating a new chunk for the requested memory. */
        return allocateInNewChunkParallel(oldChunk, objectSize);
    }

    /**
     * Retract the latest allocation. Used by parallel collector.
     */
    @AlwaysInline("GC performance")
    @Uninterruptible(reason = "Called from uninterruptible code.", mayBeInlined = true)
    private static Pointer retractAllocation(UnsignedWord objectSize) {
        assert ParallelGC.isEnabled() && ParallelGC.isInParallelPhase();
        AlignedHeapChunk.AlignedHeader oldChunk = ParallelGC.singleton().getAllocationChunk();
        assert oldChunk.isNonNull();
        return AlignedHeapChunk.retractAllocation(oldChunk, objectSize);
    }

    @Uninterruptible(reason = "Called from uninterruptible code.", mayBeInlined = true)
    private Pointer allocateInNewChunk(UnsignedWord objectSize) {
        AlignedHeapChunk.AlignedHeader newChunk = requestAlignedHeapChunk(true);
        if (newChunk.isNonNull()) {
            return AlignedHeapChunk.allocateMemory(newChunk, objectSize);
        }
        return WordFactory.nullPointer();
    }

    @Uninterruptible(reason = "Called from uninterruptible code.", mayBeInlined = true)
    private Pointer allocateInNewChunkParallel(AlignedHeapChunk.AlignedHeader oldChunk, UnsignedWord objectSize) {
        AlignedHeapChunk.AlignedHeader newChunk;
        ParallelGC.mutex.lockNoTransitionUnspecifiedOwner();
        try {
            ParallelGC.singleton().pushAllocChunk(oldChunk);
            newChunk = requestAlignedHeapChunk(false);
        } finally {
            ParallelGC.mutex.unlockNoTransitionUnspecifiedOwner();
        }
        if (newChunk.isNonNull()) {
            ParallelGC.singleton().setAllocationChunk(newChunk);
            return AlignedHeapChunk.allocateMemory(newChunk, objectSize);
        }
        return WordFactory.nullPointer();
    }

    public void releaseChunks(ChunkReleaser chunkReleaser) {
        chunkReleaser.add(firstAlignedHeapChunk);
        chunkReleaser.add(firstUnalignedHeapChunk);

        firstAlignedHeapChunk = WordFactory.nullPointer();
        lastAlignedHeapChunk = WordFactory.nullPointer();
        firstUnalignedHeapChunk = WordFactory.nullPointer();
        lastUnalignedHeapChunk = WordFactory.nullPointer();
        accounting.reset();
    }

    @Uninterruptible(reason = "Must not interact with garbage collections.")
    void appendAlignedHeapChunk(AlignedHeapChunk.AlignedHeader aChunk) {
        appendAlignedHeapChunk(aChunk, null);
    }

    @Uninterruptible(reason = "Must not interact with garbage collections.")
    void appendAlignedHeapChunk(AlignedHeapChunk.AlignedHeader aChunk, Space originalSpace) {
        /*
         * This method is used from {@link PosixJavaThreads#detachThread(VMThread)}, so it can not
         * guarantee that it is inside a VMOperation, only that there is some mutual exclusion.
         */
<<<<<<< HEAD
        if (SubstrateOptions.MultiThreaded.getValue() && !(SubstrateOptions.UseParallelGC.getValue() && VMOperation.isGCInProgress())) {
            VMThreads.guaranteeOwnsThreadMutex("Trying to append an aligned heap chunk but no mutual exclusion.");
=======
        if (SubstrateOptions.MultiThreaded.getValue()) {
            VMThreads.guaranteeOwnsThreadMutex("Trying to append an aligned heap chunk but no mutual exclusion.", true);
>>>>>>> 537e4039
        }
        HeapChunk.setSpace(aChunk, this);

        if (originalSpace != null) {
            assert VMOperation.isGCInProgress() : "Should only be called by the collector.";
            AlignedHeapChunk.AlignedHeader chunkNext = HeapChunk.getNext(aChunk);
            AlignedHeapChunk.AlignedHeader chunkPrev = HeapChunk.getPrevious(aChunk);
            if (chunkPrev.isNonNull()) {
                HeapChunk.setNext(chunkPrev, chunkNext);
            } else {
                originalSpace.setFirstAlignedHeapChunk(chunkNext);
            }
            if (chunkNext.isNonNull()) {
                HeapChunk.setPrevious(chunkNext, chunkPrev);
            } else {
                originalSpace.setLastAlignedHeapChunk(chunkPrev);
            }
            originalSpace.accounting.unnoteAlignedHeapChunk();
        }

        AlignedHeapChunk.AlignedHeader oldLast = getLastAlignedHeapChunk();
        HeapChunk.setPrevious(aChunk, oldLast);
        HeapChunk.setNext(aChunk, WordFactory.nullPointer());
        if (oldLast.isNonNull()) {
            HeapChunk.setNext(oldLast, aChunk);
        }
        setLastAlignedHeapChunk(aChunk);
        if (getFirstAlignedHeapChunk().isNull()) {
            setFirstAlignedHeapChunk(aChunk);
        }
        accounting.noteAlignedHeapChunk();
    }

    @Uninterruptible(reason = "Must not interact with garbage collections.")
    void appendUnalignedHeapChunk(UnalignedHeapChunk.UnalignedHeader uChunk) {
        appendUnalignedHeapChunk(uChunk, null);
    }

    @Uninterruptible(reason = "Must not interact with garbage collections.")
    void appendUnalignedHeapChunk(UnalignedHeapChunk.UnalignedHeader uChunk, Space originalSpace) {
        /*
         * This method is used from {@link PosixJavaThreads#detachThread(VMThread)}, so it can not
         * guarantee that it is inside a VMOperation, only that there is some mutual exclusion.
         */
<<<<<<< HEAD
        if (SubstrateOptions.MultiThreaded.getValue() && !(SubstrateOptions.UseParallelGC.getValue() && VMOperation.isGCInProgress())) {
            VMThreads.guaranteeOwnsThreadMutex("Trying to append an unaligned chunk but no mutual exclusion.");
=======
        if (SubstrateOptions.MultiThreaded.getValue()) {
            VMThreads.guaranteeOwnsThreadMutex("Trying to append an unaligned chunk but no mutual exclusion.", true);
>>>>>>> 537e4039
        }
        HeapChunk.setSpace(uChunk, this);

        if (originalSpace != null) {
            assert VMOperation.isGCInProgress() : "Trying to extract an unaligned chunk but not in a VMOperation.";
            UnalignedHeapChunk.UnalignedHeader chunkNext = HeapChunk.getNext(uChunk);
            UnalignedHeapChunk.UnalignedHeader chunkPrev = HeapChunk.getPrevious(uChunk);
            if (chunkPrev.isNonNull()) {
                HeapChunk.setNext(chunkPrev, chunkNext);
            } else {
                originalSpace.setFirstUnalignedHeapChunk(chunkNext);
            }
            if (chunkNext.isNonNull()) {
                HeapChunk.setPrevious(chunkNext, chunkPrev);
            } else {
                originalSpace.setLastUnalignedHeapChunk(chunkPrev);
            }
            originalSpace.accounting.unnoteUnalignedHeapChunk(uChunk);
        }

        UnalignedHeapChunk.UnalignedHeader oldLast = getLastUnalignedHeapChunk();
        HeapChunk.setPrevious(uChunk, oldLast);
        HeapChunk.setNext(uChunk, WordFactory.nullPointer());
        if (oldLast.isNonNull()) {
            HeapChunk.setNext(oldLast, uChunk);
        }
        setLastUnalignedHeapChunk(uChunk);
        if (getFirstUnalignedHeapChunk().isNull()) {
            setFirstUnalignedHeapChunk(uChunk);
        }
        accounting.noteUnalignedHeapChunk(uChunk);
    }

    @Uninterruptible(reason = "Called from uninterruptible code.", mayBeInlined = true)
    public AlignedHeapChunk.AlignedHeader getFirstAlignedHeapChunk() {
        return firstAlignedHeapChunk;
    }

    @Uninterruptible(reason = "Called from uninterruptible code.", mayBeInlined = true)
    private void setFirstAlignedHeapChunk(AlignedHeapChunk.AlignedHeader chunk) {
        firstAlignedHeapChunk = chunk;
    }

    @Uninterruptible(reason = "Called from uninterruptible code.", mayBeInlined = true)
    AlignedHeapChunk.AlignedHeader getLastAlignedHeapChunk() {
        return lastAlignedHeapChunk;
    }

    @Uninterruptible(reason = "Called from uninterruptible code.", mayBeInlined = true)
    private void setLastAlignedHeapChunk(AlignedHeapChunk.AlignedHeader chunk) {
        lastAlignedHeapChunk = chunk;
    }

    @Uninterruptible(reason = "Called from uninterruptible code.", mayBeInlined = true)
    public UnalignedHeapChunk.UnalignedHeader getFirstUnalignedHeapChunk() {
        return firstUnalignedHeapChunk;
    }

    @Uninterruptible(reason = "Called from uninterruptible code.", mayBeInlined = true)
    private void setFirstUnalignedHeapChunk(UnalignedHeapChunk.UnalignedHeader chunk) {
        this.firstUnalignedHeapChunk = chunk;
    }

    @Uninterruptible(reason = "Called from uninterruptible code.", mayBeInlined = true)
    UnalignedHeapChunk.UnalignedHeader getLastUnalignedHeapChunk() {
        return lastUnalignedHeapChunk;
    }

    @Uninterruptible(reason = "Called from uninterruptible code.", mayBeInlined = true)
    private void setLastUnalignedHeapChunk(UnalignedHeapChunk.UnalignedHeader chunk) {
        lastUnalignedHeapChunk = chunk;
    }

    /** Promote an aligned Object to this Space. */
    @AlwaysInline("GC performance")
    @Uninterruptible(reason = "Called from uninterruptible code.", mayBeInlined = true)
    Object promoteAlignedObject(Object original, Space originalSpace) {
        assert ObjectHeaderImpl.isAlignedObject(original);
        assert this != originalSpace && originalSpace.isFromSpace();

        if (ParallelGC.isEnabled() && ParallelGC.isInParallelPhase()) {
            return copyAlignedObjectParallel(original);
        }

        Object copy = copyAlignedObject(original);
        if (copy != null) {
            ObjectHeaderImpl.getObjectHeaderImpl().installForwardingPointer(original, copy);
        }
        return copy;
    }

    @AlwaysInline("GC performance")
    @Uninterruptible(reason = "Called from uninterruptible code.", mayBeInlined = true)
    Object copyAlignedObjectParallel(Object original) {
        assert VMOperation.isGCInProgress();
        assert ParallelGC.isEnabled() && ParallelGC.isInParallelPhase();
        assert ObjectHeaderImpl.isAlignedObject(original);

        Pointer originalMemory = Word.objectToUntrackedPointer(original);
        int hubOffset = ObjectHeaderImpl.getHubOffset();
        Word originalHeader = originalMemory.readWord(hubOffset);
        ObjectHeaderImpl ohi = ObjectHeaderImpl.getObjectHeaderImpl();
        if (ObjectHeaderImpl.isForwardedHeader(originalHeader)) {
            return ohi.getForwardedObject(originalMemory, originalHeader);
        }

        // We need forwarding pointer to point somewhere, so we speculatively allocate memory here.
        // If another thread copies the object first, we retract the allocation later.
        UnsignedWord originalSize = LayoutEncoding.getSizeFromHeader(original, originalHeader, false);
        UnsignedWord copySize = originalSize;
        boolean addIdentityHashField = false;
        if (!ConfigurationValues.getObjectLayout().hasFixedIdentityHashField()) {
            if (probability(SLOW_PATH_PROBABILITY, ObjectHeaderImpl.hasIdentityHashFromAddressInline(originalHeader))) {
                addIdentityHashField = true;
                copySize = LayoutEncoding.getSizeFromHeader(original, originalHeader, true);
            }
        }

        assert copySize.aboveThan(0);
        Pointer copyMemory = allocateMemoryParallel(copySize);
        if (probability(VERY_SLOW_PATH_PROBABILITY, copyMemory.isNull())) {
            return null;
        }

        // Install forwarding pointer into the original header
        Object copy = copyMemory.toObject();
        Object forward = ohi.installForwardingPointerParallel(original, originalHeader, copy);
        if (forward == copy) {
            // We have won the race, now we must copy the object bits. First install the original header
            copyMemory.writeWord(hubOffset, originalHeader);
            // Copy the rest of original object
            if (hubOffset > 0) {
                UnmanagedMemoryUtil.copyLongsForward(originalMemory, copyMemory, WordFactory.unsigned(hubOffset));
            }
            int offset = hubOffset + ConfigurationValues.getObjectLayout().getReferenceSize();
            UnmanagedMemoryUtil.copyLongsForward(originalMemory.add(offset), copyMemory.add(offset), originalSize.subtract(offset));

            if (probability(SLOW_PATH_PROBABILITY, addIdentityHashField)) {
                int value = IdentityHashCodeSupport.computeHashCodeFromAddress(original);
                offset = LayoutEncoding.getOptionalIdentityHashOffset(copy);
                ObjectAccess.writeInt(copy, offset, value, IdentityHashCodeSupport.IDENTITY_HASHCODE_LOCATION);
                ObjectHeaderImpl.getObjectHeaderImpl().setIdentityHashInField(copy);
            }

            if (isOldSpace()) {
                // If the object was promoted to the old gen, we need to take care of the remembered
                // set bit and the first object table (even when promoting from old to old).
                AlignedHeapChunk.AlignedHeader copyChunk = AlignedHeapChunk.getEnclosingChunk(copy);
                RememberedSet.get().enableRememberedSetForObject(copyChunk, copy);
            }
            return copy;
        } else {
            // Retract speculatively allocated memory
            retractAllocation(originalSize);
            return forward;
        }
    }

    @AlwaysInline("GC performance")
    @Uninterruptible(reason = "Called from uninterruptible code.", mayBeInlined = true)
    private Object copyAlignedObject(Object originalObj) {
        assert VMOperation.isGCInProgress();
        assert ObjectHeaderImpl.isAlignedObject(originalObj);

        UnsignedWord originalSize = LayoutEncoding.getSizeFromObjectInlineInGC(originalObj, false);
        UnsignedWord copySize = originalSize;
        boolean addIdentityHashField = false;
        if (!ConfigurationValues.getObjectLayout().hasFixedIdentityHashField()) {
            Word header = ObjectHeaderImpl.readHeaderFromObject(originalObj);
            if (probability(SLOW_PATH_PROBABILITY, ObjectHeaderImpl.hasIdentityHashFromAddressInline(header))) {
                addIdentityHashField = true;
                copySize = LayoutEncoding.getSizeFromObjectInlineInGC(originalObj, true);
            }
        }

        Pointer copyMemory = allocateMemory(copySize);
        if (probability(VERY_SLOW_PATH_PROBABILITY, copyMemory.isNull())) {
            return null;
        }

        /*
         * This does a direct memory copy, without regard to whether the copied data contains object
         * references. That's okay, because all references in the copy are visited and overwritten
         * later on anyways (the card table is also updated at that point if necessary).
         */
        Pointer originalMemory = Word.objectToUntrackedPointer(originalObj);
        UnmanagedMemoryUtil.copyLongsForward(originalMemory, copyMemory, originalSize);

        Object copy = copyMemory.toObject();
        if (probability(SLOW_PATH_PROBABILITY, addIdentityHashField)) {
            // Must do first: ensures correct object size below and in other places
            int value = IdentityHashCodeSupport.computeHashCodeFromAddress(originalObj);
            int offset = LayoutEncoding.getOptionalIdentityHashOffset(copy);
            ObjectAccess.writeInt(copy, offset, value, IdentityHashCodeSupport.IDENTITY_HASHCODE_LOCATION);
            ObjectHeaderImpl.getObjectHeaderImpl().setIdentityHashInField(copy);
        }
        if (isOldSpace()) {
            // If the object was promoted to the old gen, we need to take care of the remembered
            // set bit and the first object table (even when promoting from old to old).
            AlignedHeapChunk.AlignedHeader copyChunk = AlignedHeapChunk.getEnclosingChunk(copy);
            RememberedSet.get().enableRememberedSetForObject(copyChunk, copy);
        }
        return copy;
    }

    /** Promote an AlignedHeapChunk by moving it to this space. */
    @Uninterruptible(reason = "Called from uninterruptible code.", mayBeInlined = true)
    void promoteAlignedHeapChunk(AlignedHeapChunk.AlignedHeader chunk, Space originalSpace) {
        assert this != originalSpace && originalSpace.isFromSpace();

        if (ParallelGC.isEnabled() && ParallelGC.isInParallelPhase()) {
            ParallelGC.mutex.lockNoTransitionUnspecifiedOwner();
        }
        try {
            appendAlignedHeapChunk(chunk, originalSpace);
        } finally {
            if (ParallelGC.isEnabled() && GCImpl.getGCImpl().isCompleteCollection()) {
                ParallelGC.singleton().push(HeapChunk.asPointer(chunk));
                if (ParallelGC.isInParallelPhase()) {
                    ParallelGC.mutex.unlockNoTransitionUnspecifiedOwner();
                }
            }
        }

        if (this.isOldSpace()) {
            if (originalSpace.isYoungSpace()) {
                RememberedSet.get().enableRememberedSetForChunk(chunk);
            } else {
                assert originalSpace.isOldSpace();
                RememberedSet.get().clearRememberedSet(chunk);
            }
        }
    }

    /** Promote an UnalignedHeapChunk by moving it to this Space. */
    @Uninterruptible(reason = "Called from uninterruptible code.", mayBeInlined = true)
    void promoteUnalignedHeapChunk(UnalignedHeapChunk.UnalignedHeader chunk, Space originalSpace) {
        assert this != originalSpace && originalSpace.isFromSpace();

        if (ParallelGC.isEnabled() && ParallelGC.isInParallelPhase()) {
            ParallelGC.mutex.lockNoTransitionUnspecifiedOwner();
        }
        try {
            appendUnalignedHeapChunk(chunk, originalSpace);
        } finally {
            if (ParallelGC.isEnabled() && GCImpl.getGCImpl().isCompleteCollection()) {
                ParallelGC.singleton().push(HeapChunk.asPointer(chunk).or(ParallelGC.UNALIGNED_BIT));
                if (ParallelGC.isInParallelPhase()) {
                    ParallelGC.mutex.unlockNoTransitionUnspecifiedOwner();
                }
            }
        }

        if (this.isOldSpace()) {
            if (originalSpace.isYoungSpace()) {
                RememberedSet.get().enableRememberedSetForChunk(chunk);
            } else {
                assert originalSpace.isOldSpace();
                RememberedSet.get().clearRememberedSet(chunk);
            }
        }
    }

    @Uninterruptible(reason = "Called from uninterruptible code.", mayBeInlined = true)
    private AlignedHeapChunk.AlignedHeader requestAlignedHeapChunk(boolean reportOutOfMemory) {
        AlignedHeapChunk.AlignedHeader chunk;
        if (isYoungSpace()) {
            assert isSurvivorSpace();
            chunk = HeapImpl.getHeapImpl().getYoungGeneration().requestAlignedSurvivorChunk();
        } else {
            chunk = HeapImpl.getHeapImpl().getOldGeneration().requestAlignedChunk(reportOutOfMemory);
        }
        if (chunk.isNonNull()) {
            appendAlignedHeapChunk(chunk);
        }
        return chunk;
    }

    void absorb(Space src) {
        /*
         * Absorb the chunks of a source into this Space. I cannot just copy the lists, because each
         * HeapChunk has a reference to the Space it is in, so I have to touch them all.
         */
        AlignedHeapChunk.AlignedHeader aChunk = src.getFirstAlignedHeapChunk();
        while (aChunk.isNonNull()) {
            AlignedHeapChunk.AlignedHeader next = HeapChunk.getNext(aChunk);
            appendAlignedHeapChunk(aChunk, src);
            aChunk = next;
        }
        UnalignedHeapChunk.UnalignedHeader uChunk = src.getFirstUnalignedHeapChunk();
        while (uChunk.isNonNull()) {
            UnalignedHeapChunk.UnalignedHeader next = HeapChunk.getNext(uChunk);
            appendUnalignedHeapChunk(uChunk, src);
            uChunk = next;
        }
    }

    boolean walkHeapChunks(MemoryWalker.Visitor visitor) {
        boolean continueVisiting = true;
        AlignedHeapChunk.AlignedHeader aChunk = getFirstAlignedHeapChunk();
        while (continueVisiting && aChunk.isNonNull()) {
            continueVisiting = visitor.visitHeapChunk(aChunk, AlignedHeapChunk.getMemoryWalkerAccess());
            aChunk = HeapChunk.getNext(aChunk);
        }
        UnalignedHeapChunk.UnalignedHeader uChunk = getFirstUnalignedHeapChunk();
        while (continueVisiting && uChunk.isNonNull()) {
            continueVisiting = visitor.visitHeapChunk(uChunk, UnalignedHeapChunk.getMemoryWalkerAccess());
            uChunk = HeapChunk.getNext(uChunk);
        }
        return continueVisiting;
    }

    /**
     * This value is only updated during a GC. Be careful when calling this method during a GC as it
     * might wrongly include chunks that will be freed at the end of the GC.
     */
    @Uninterruptible(reason = "Called from uninterruptible code.", mayBeInlined = true)
    UnsignedWord getChunkBytes() {
        assert !isEdenSpace() || VMOperation.isGCInProgress() : "eden data is only accurate during a GC";
        return getAlignedChunkBytes().add(accounting.getUnalignedChunkBytes());
    }

    @Uninterruptible(reason = "Called from uninterruptible code.", mayBeInlined = true)
    UnsignedWord getAlignedChunkBytes() {
        return accounting.getAlignedChunkBytes();
    }

    UnsignedWord computeObjectBytes() {
        assert !isEdenSpace() || VMOperation.isGCInProgress() : "eden data is only accurate during a GC";
        return computeAlignedObjectBytes().add(computeUnalignedObjectBytes());
    }

    private UnsignedWord computeAlignedObjectBytes() {
        UnsignedWord result = WordFactory.zero();
        AlignedHeapChunk.AlignedHeader aChunk = getFirstAlignedHeapChunk();
        while (aChunk.isNonNull()) {
            UnsignedWord allocatedBytes = HeapChunk.getTopOffset(aChunk).subtract(AlignedHeapChunk.getObjectsStartOffset());
            result = result.add(allocatedBytes);
            aChunk = HeapChunk.getNext(aChunk);
        }
        return result;
    }

    private UnsignedWord computeUnalignedObjectBytes() {
        UnsignedWord result = WordFactory.zero();
        UnalignedHeapChunk.UnalignedHeader uChunk = getFirstUnalignedHeapChunk();
        while (uChunk.isNonNull()) {
            UnsignedWord allocatedBytes = HeapChunk.getTopOffset(uChunk).subtract(UnalignedHeapChunk.getObjectStartOffset());
            result = result.add(allocatedBytes);
            uChunk = HeapChunk.getNext(uChunk);
        }
        return result;
    }
}<|MERGE_RESOLUTION|>--- conflicted
+++ resolved
@@ -267,13 +267,8 @@
          * This method is used from {@link PosixJavaThreads#detachThread(VMThread)}, so it can not
          * guarantee that it is inside a VMOperation, only that there is some mutual exclusion.
          */
-<<<<<<< HEAD
         if (SubstrateOptions.MultiThreaded.getValue() && !(SubstrateOptions.UseParallelGC.getValue() && VMOperation.isGCInProgress())) {
-            VMThreads.guaranteeOwnsThreadMutex("Trying to append an aligned heap chunk but no mutual exclusion.");
-=======
-        if (SubstrateOptions.MultiThreaded.getValue()) {
             VMThreads.guaranteeOwnsThreadMutex("Trying to append an aligned heap chunk but no mutual exclusion.", true);
->>>>>>> 537e4039
         }
         HeapChunk.setSpace(aChunk, this);
 
@@ -318,13 +313,8 @@
          * This method is used from {@link PosixJavaThreads#detachThread(VMThread)}, so it can not
          * guarantee that it is inside a VMOperation, only that there is some mutual exclusion.
          */
-<<<<<<< HEAD
         if (SubstrateOptions.MultiThreaded.getValue() && !(SubstrateOptions.UseParallelGC.getValue() && VMOperation.isGCInProgress())) {
-            VMThreads.guaranteeOwnsThreadMutex("Trying to append an unaligned chunk but no mutual exclusion.");
-=======
-        if (SubstrateOptions.MultiThreaded.getValue()) {
             VMThreads.guaranteeOwnsThreadMutex("Trying to append an unaligned chunk but no mutual exclusion.", true);
->>>>>>> 537e4039
         }
         HeapChunk.setSpace(uChunk, this);
 
