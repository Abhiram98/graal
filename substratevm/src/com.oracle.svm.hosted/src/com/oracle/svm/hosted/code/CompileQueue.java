/*
 * Copyright (c) 2012, 2020, Oracle and/or its affiliates. All rights reserved.
 * DO NOT ALTER OR REMOVE COPYRIGHT NOTICES OR THIS FILE HEADER.
 *
 * This code is free software; you can redistribute it and/or modify it
 * under the terms of the GNU General Public License version 2 only, as
 * published by the Free Software Foundation.  Oracle designates this
 * particular file as subject to the "Classpath" exception as provided
 * by Oracle in the LICENSE file that accompanied this code.
 *
 * This code is distributed in the hope that it will be useful, but WITHOUT
 * ANY WARRANTY; without even the implied warranty of MERCHANTABILITY or
 * FITNESS FOR A PARTICULAR PURPOSE.  See the GNU General Public License
 * version 2 for more details (a copy is included in the LICENSE file that
 * accompanied this code).
 *
 * You should have received a copy of the GNU General Public License version
 * 2 along with this work; if not, write to the Free Software Foundation,
 * Inc., 51 Franklin St, Fifth Floor, Boston, MA 02110-1301 USA.
 *
 * Please contact Oracle, 500 Oracle Parkway, Redwood Shores, CA 94065 USA
 * or visit www.oracle.com if you need additional information or have any
 * questions.
 */
package com.oracle.svm.hosted.code;

import java.lang.annotation.Annotation;
import java.lang.reflect.Modifier;
import java.util.ArrayList;
import java.util.Arrays;
import java.util.Collection;
import java.util.Comparator;
import java.util.HashMap;
import java.util.IdentityHashMap;
import java.util.List;
import java.util.ListIterator;
import java.util.Map;
import java.util.Map.Entry;
import java.util.Objects;
import java.util.TreeMap;
import java.util.concurrent.ConcurrentHashMap;
import java.util.concurrent.ConcurrentMap;
import java.util.concurrent.ForkJoinPool;

import com.oracle.graal.pointsto.api.PointstoOptions;
import com.oracle.svm.hosted.phases.StrengthenStampsPhase;
import org.graalvm.collections.EconomicMap;
import org.graalvm.compiler.api.replacements.Fold;
import org.graalvm.compiler.api.replacements.SnippetReflectionProvider;
import org.graalvm.compiler.asm.Assembler;
import org.graalvm.compiler.bytecode.Bytecode;
import org.graalvm.compiler.bytecode.BytecodeProvider;
import org.graalvm.compiler.bytecode.ResolvedJavaMethodBytecode;
import org.graalvm.compiler.code.CompilationResult;
import org.graalvm.compiler.code.DataSection;
import org.graalvm.compiler.core.GraalCompiler;
import org.graalvm.compiler.core.common.CompilationIdentifier;
import org.graalvm.compiler.core.common.CompilationIdentifier.Verbosity;
import org.graalvm.compiler.core.common.Fields;
import org.graalvm.compiler.core.common.GraalOptions;
import org.graalvm.compiler.core.common.spi.CodeGenProviders;
import org.graalvm.compiler.core.common.type.AbstractObjectStamp;
import org.graalvm.compiler.core.common.type.ObjectStamp;
import org.graalvm.compiler.core.common.type.Stamp;
import org.graalvm.compiler.core.common.type.StampPair;
import org.graalvm.compiler.debug.DebugContext;
import org.graalvm.compiler.debug.DebugContext.Description;
import org.graalvm.compiler.debug.DebugHandlersFactory;
import org.graalvm.compiler.debug.GlobalMetrics;
import org.graalvm.compiler.debug.GraalError;
import org.graalvm.compiler.debug.Indent;
import org.graalvm.compiler.graph.Node;
import org.graalvm.compiler.graph.Node.NodeIntrinsic;
import org.graalvm.compiler.graph.NodeClass;
import org.graalvm.compiler.graph.NodeSourcePosition;
import org.graalvm.compiler.lir.RedundantMoveElimination;
import org.graalvm.compiler.lir.alloc.RegisterAllocationPhase;
import org.graalvm.compiler.lir.asm.CompilationResultBuilder;
import org.graalvm.compiler.lir.asm.CompilationResultBuilderFactory;
import org.graalvm.compiler.lir.asm.DataBuilder;
import org.graalvm.compiler.lir.asm.FrameContext;
import org.graalvm.compiler.lir.framemap.FrameMap;
import org.graalvm.compiler.lir.phases.LIRPhase;
import org.graalvm.compiler.lir.phases.LIRSuites;
import org.graalvm.compiler.lir.phases.PostAllocationOptimizationPhase.PostAllocationOptimizationContext;
import org.graalvm.compiler.nodes.CallTargetNode;
import org.graalvm.compiler.nodes.ConstantNode;
import org.graalvm.compiler.nodes.EncodedGraph;
import org.graalvm.compiler.nodes.FieldLocationIdentity;
import org.graalvm.compiler.nodes.FixedNode;
import org.graalvm.compiler.nodes.FixedWithNextNode;
import org.graalvm.compiler.nodes.FrameState;
import org.graalvm.compiler.nodes.IndirectCallTargetNode;
import org.graalvm.compiler.nodes.Invoke;
import org.graalvm.compiler.nodes.InvokeNode;
import org.graalvm.compiler.nodes.ParameterNode;
import org.graalvm.compiler.nodes.PiNode;
import org.graalvm.compiler.nodes.StartNode;
import org.graalvm.compiler.nodes.StateSplit;
import org.graalvm.compiler.nodes.StructuredGraph;
import org.graalvm.compiler.nodes.StructuredGraph.GuardsStage;
import org.graalvm.compiler.nodes.ValueNode;
import org.graalvm.compiler.nodes.extended.ForeignCallNode;
import org.graalvm.compiler.nodes.graphbuilderconf.GeneratedFoldInvocationPlugin;
import org.graalvm.compiler.nodes.graphbuilderconf.GraphBuilderConfiguration;
import org.graalvm.compiler.nodes.graphbuilderconf.GraphBuilderConfiguration.BytecodeExceptionMode;
import org.graalvm.compiler.nodes.graphbuilderconf.GraphBuilderContext;
import org.graalvm.compiler.nodes.graphbuilderconf.InlineInvokePlugin;
import org.graalvm.compiler.nodes.graphbuilderconf.InvocationPlugin;
import org.graalvm.compiler.nodes.java.MethodCallTargetNode;
import org.graalvm.compiler.nodes.util.GraphUtil;
import org.graalvm.compiler.nodes.virtual.CommitAllocationNode;
import org.graalvm.compiler.nodes.virtual.VirtualInstanceNode;
import org.graalvm.compiler.nodes.virtual.VirtualObjectNode;
import org.graalvm.compiler.nodes.virtual.VirtualObjectState;
import org.graalvm.compiler.options.OptionValues;
import org.graalvm.compiler.phases.BasePhase;
import org.graalvm.compiler.phases.OptimisticOptimizations;
import org.graalvm.compiler.phases.PhaseSuite;
import org.graalvm.compiler.phases.common.BoxNodeOptimizationPhase;
import org.graalvm.compiler.phases.common.CanonicalizerPhase;
import org.graalvm.compiler.phases.common.FixReadsPhase;
import org.graalvm.compiler.phases.common.FloatingReadPhase;
import org.graalvm.compiler.phases.tiers.HighTierContext;
import org.graalvm.compiler.phases.tiers.LowTierContext;
import org.graalvm.compiler.phases.tiers.MidTierContext;
import org.graalvm.compiler.phases.tiers.Suites;
import org.graalvm.compiler.phases.util.GraphOrder;
import org.graalvm.compiler.phases.util.Providers;
import org.graalvm.compiler.replacements.PEGraphDecoder;
import org.graalvm.compiler.replacements.nodes.MacroInvokable;
import org.graalvm.compiler.virtual.phases.ea.PartialEscapePhase;
import org.graalvm.compiler.virtual.phases.ea.ReadEliminationPhase;
import org.graalvm.nativeimage.ImageSingletons;

<<<<<<< HEAD
import com.oracle.graal.pointsto.BigBang;
=======
import com.oracle.graal.pointsto.flow.AnalysisParsedGraph;
>>>>>>> 8da850a9
import com.oracle.graal.pointsto.infrastructure.GraphProvider.Purpose;
import com.oracle.graal.pointsto.meta.AnalysisField;
import com.oracle.graal.pointsto.meta.AnalysisMethod;
import com.oracle.graal.pointsto.meta.AnalysisType;
import com.oracle.graal.pointsto.meta.HostedProviders;
import com.oracle.graal.pointsto.phases.SubstrateIntrinsicGraphBuilder;
import com.oracle.graal.pointsto.util.CompletionExecutor;
import com.oracle.graal.pointsto.util.CompletionExecutor.DebugContextRunnable;
import com.oracle.svm.core.SubstrateOptions;
import com.oracle.svm.core.SubstrateOptions.OptimizationLevel;
import com.oracle.svm.core.annotate.DeoptTest;
import com.oracle.svm.core.annotate.RestrictHeapAccess;
import com.oracle.svm.core.annotate.Specialize;
import com.oracle.svm.core.annotate.StubCallingConvention;
import com.oracle.svm.core.annotate.Uninterruptible;
import com.oracle.svm.core.code.FrameInfoEncoder;
import com.oracle.svm.core.deopt.DeoptEntryInfopoint;
import com.oracle.svm.core.graal.GraalConfiguration;
import com.oracle.svm.core.graal.code.SubstrateBackend;
import com.oracle.svm.core.graal.meta.RuntimeConfiguration;
import com.oracle.svm.core.graal.meta.SubstrateForeignCallLinkage;
import com.oracle.svm.core.graal.meta.SubstrateForeignCallsProvider;
import com.oracle.svm.core.graal.nodes.ComputedIndirectCallTargetNode;
import com.oracle.svm.core.graal.nodes.DeoptEntryNode;
import com.oracle.svm.core.graal.nodes.DeoptTestNode;
import com.oracle.svm.core.graal.nodes.SubstrateFieldLocationIdentity;
import com.oracle.svm.core.graal.nodes.SubstrateNarrowOopStamp;
import com.oracle.svm.core.graal.phases.DeadStoreRemovalPhase;
import com.oracle.svm.core.graal.phases.OptimizeExceptionPathsPhase;
import com.oracle.svm.core.graal.snippets.DeoptTester;
import com.oracle.svm.core.graal.stackvalue.StackValueNode;
import com.oracle.svm.core.heap.RestrictHeapAccessCallees;
import com.oracle.svm.core.meta.MethodPointer;
import com.oracle.svm.core.meta.SubstrateMethodPointerConstant;
import com.oracle.svm.core.util.InterruptImageBuilding;
import com.oracle.svm.core.util.VMError;
import com.oracle.svm.hosted.FeatureHandler;
import com.oracle.svm.hosted.NativeImageGenerator;
import com.oracle.svm.hosted.NativeImageOptions;
import com.oracle.svm.hosted.ProgressReporter;
import com.oracle.svm.hosted.diagnostic.HostedHeapDumpFeature;
import com.oracle.svm.hosted.meta.HostedField;
import com.oracle.svm.hosted.meta.HostedMethod;
import com.oracle.svm.hosted.meta.HostedType;
import com.oracle.svm.hosted.meta.HostedUniverse;
import com.oracle.svm.hosted.phases.DevirtualizeCallsPhase;
import com.oracle.svm.hosted.phases.HostedGraphBuilderPhase;
import com.oracle.svm.hosted.phases.ImageBuildStatisticsCounterPhase;
import com.oracle.svm.hosted.phases.ImplicitAssertionsPhase;
import com.oracle.svm.hosted.substitute.DeletedMethod;
import com.oracle.svm.util.ImageBuildStatistics;

import jdk.vm.ci.code.BytecodeFrame;
import jdk.vm.ci.code.BytecodePosition;
import jdk.vm.ci.code.DebugInfo;
import jdk.vm.ci.code.Register;
import jdk.vm.ci.code.site.Call;
import jdk.vm.ci.code.site.ConstantReference;
import jdk.vm.ci.code.site.DataPatch;
import jdk.vm.ci.code.site.Infopoint;
import jdk.vm.ci.code.site.InfopointReason;
import jdk.vm.ci.code.site.Reference;
import jdk.vm.ci.meta.Constant;
import jdk.vm.ci.meta.MetaAccessProvider;
import jdk.vm.ci.meta.ResolvedJavaField;
import jdk.vm.ci.meta.ResolvedJavaMethod;
import jdk.vm.ci.meta.ResolvedJavaType;
import jdk.vm.ci.meta.VMConstant;

public class CompileQueue {

    public interface ParseFunction {
        void parse(DebugContext debug, HostedMethod method, CompileReason reason, RuntimeConfiguration config);
    }

    public interface CompileFunction {
        CompilationResult compile(DebugContext debug, HostedMethod method, CompilationIdentifier identifier, CompileReason reason, RuntimeConfiguration config);
    }

    protected final HostedUniverse universe;
    private final Boolean deoptimizeAll;
    protected CompletionExecutor executor;
    protected final ConcurrentMap<HostedMethod, CompileTask> compilations;
    protected final RuntimeConfiguration runtimeConfig;
    protected final MetaAccessProvider metaAccess;
    private Suites regularSuites = null;
    private Suites deoptTargetSuites = null;
    private LIRSuites regularLIRSuites = null;
    private LIRSuites deoptTargetLIRSuites = null;
    private final ConcurrentMap<Constant, DataSection.Data> dataCache;

    private SnippetReflectionProvider snippetReflection;
    private final FeatureHandler featureHandler;
    protected final OptionValues compileOptions;
    protected final GlobalMetrics metricValues = new GlobalMetrics();

    private volatile boolean inliningProgress;

    private final boolean printMethodHistogram = NativeImageOptions.PrintMethodHistogram.getValue();
    private final boolean optionAOTTrivialInline = SubstrateOptions.AOTTrivialInline.getValue();

    public abstract static class CompileReason {
        /**
         * For debugging only: chaining of the compile reason, so that you can track the compilation
         * of a method back to an entry point.
         */
        @SuppressWarnings("unused") private final CompileReason prevReason;

        public CompileReason(CompileReason prevReason) {
            this.prevReason = prevReason;
        }
    }

    public static class EntryPointReason extends CompileReason {

        public EntryPointReason() {
            super(null);
        }

        @Override
        public String toString() {
            return "entry point";
        }
    }

    public static class DirectCallReason extends CompileReason {

        private final HostedMethod caller;

        public DirectCallReason(HostedMethod caller, CompileReason prevReason) {
            super(prevReason);
            this.caller = caller;
        }

        @Override
        public String toString() {
            return "Direct call from " + caller.format("%r %h.%n(%p)");
        }
    }

    public static class VirtualCallReason extends CompileReason {

        private final HostedMethod caller;
        private final HostedMethod callTarget;

        public VirtualCallReason(HostedMethod caller, HostedMethod callTarget, CompileReason prevReason) {
            super(prevReason);
            this.caller = caller;
            this.callTarget = callTarget;
        }

        @Override
        public String toString() {
            return "Virtual call from " + caller.format("%r %h.%n(%p)") + ", callTarget " + callTarget.format("%r %h.%n(%p)");
        }
    }

    public static class MethodPointerConstantReason extends CompileReason {

        private final HostedMethod owner;
        private final HostedMethod callTarget;

        public MethodPointerConstantReason(HostedMethod owner, HostedMethod callTarget, CompileReason prevReason) {
            super(prevReason);
            this.owner = owner;
            this.callTarget = callTarget;
        }

        @Override
        public String toString() {
            return "Method " + callTarget.format("%r %h.%n(%p)") + " is reachable through a method pointer from " + owner.format("%r %h.%n(%p)");
        }
    }

    private interface Task extends DebugContextRunnable {
        @Override
        default DebugContext getDebug(OptionValues options, List<DebugHandlersFactory> factories) {
            return new DebugContext.Builder(options, factories).description(getDescription()).build();
        }
    }

    public class CompileTask implements Task {

        public final HostedMethod method;
        protected final CompileReason reason;
        public CompilationResult result;
        public final CompilationIdentifier compilationIdentifier;

        public CompileTask(HostedMethod method, CompileReason reason) {
            this.method = method;
            this.reason = reason;
            compilationIdentifier = new SubstrateHostedCompilationIdentifier(method);
        }

        @Override
        public DebugContext getDebug(OptionValues options, List<DebugHandlersFactory> factories) {
            return new DebugContext.Builder(options, factories).description(getDescription()).globalMetrics(metricValues).build();
        }

        @Override
        public void run(DebugContext debug) {
            result = doCompile(debug, method, compilationIdentifier, reason);
        }

        @Override
        public Description getDescription() {
            return new Description(method, compilationIdentifier.toString(Verbosity.ID));
        }

        public CompileReason getReason() {
            return reason;
        }
    }

    protected class TrivialInlineTask implements Task {

        private final HostedMethod method;
        private final Description description;

        TrivialInlineTask(HostedMethod method) {
            this.method = method;
            this.description = new Description(method, method.getName());
        }

        @Override
        public void run(DebugContext debug) {
            doInlineTrivial(debug, method);
        }

        @Override
        public Description getDescription() {
            return description;
        }
    }

    public class ParseTask implements Task {

        protected final CompileReason reason;
        private final HostedMethod method;
        private final Description description;

        public ParseTask(HostedMethod method, CompileReason reason) {
            this.method = method;
            this.reason = reason;
            this.description = new Description(method, method.getName());
        }

        @Override
        public void run(DebugContext debug) {
            doParse(debug, this);
        }

        @Override
        public Description getDescription() {
            return description;
        }
    }

    public CompileQueue(DebugContext debug, FeatureHandler featureHandler, HostedUniverse universe, SharedRuntimeConfigurationBuilder runtimeConfigBuilder, Boolean deoptimizeAll,
                    SnippetReflectionProvider snippetReflection, ForkJoinPool executorService) {
        this.universe = universe;
        this.compilations = new ConcurrentHashMap<>();
        this.runtimeConfig = runtimeConfigBuilder.getRuntimeConfig();
        this.metaAccess = runtimeConfigBuilder.metaAccess;
        this.deoptimizeAll = deoptimizeAll;
        this.dataCache = new ConcurrentHashMap<>();
        this.executor = new CompletionExecutor(universe.getBigBang(), executorService, universe.getBigBang().getHeartbeatCallback());
        this.featureHandler = featureHandler;
        this.snippetReflection = snippetReflection;
        this.compileOptions = getCustomizedOptions(debug);

        callForReplacements(debug, runtimeConfig);
    }

    public static OptimisticOptimizations getOptimisticOpts() {
        return OptimisticOptimizations.ALL.remove(OptimisticOptimizations.Optimization.UseLoopLimitChecks);
    }

    protected void callForReplacements(DebugContext debug, @SuppressWarnings("hiding") RuntimeConfiguration runtimeConfig) {
        NativeImageGenerator.registerReplacements(debug, featureHandler, runtimeConfig, runtimeConfig.getProviders(), true, true);
    }

    @SuppressWarnings("try")
    public void finish(DebugContext debug) {
        ProgressReporter reporter = ProgressReporter.singleton();
        try {
            try (ProgressReporter.ReporterClosable ac = reporter.printParsing()) {
                parseAll();
            }

            if (!PointstoOptions.UseExperimentalReachabilityAnalysis.getValue(universe.hostVM().options())) {
                /*
                 * Reachability Analysis creates call graphs with more edges compared to the
                 * Points-to Analysis, therefore the annotations would have to be added to a lot
                 * more methods if these checks are supposed to pass, see GR-39002
                 */
                UninterruptibleAnnotationChecker.checkBeforeCompilation(universe.getMethods());
                RestrictHeapAccessAnnotationChecker.check(debug, universe, universe.getMethods());
            }

            /*
             * The graph in the analysis universe is no longer necessary. This clears the graph for
             * methods that were not "parsed", i.e., method that were reached by the static analysis
             * but are no longer reachable now.
             */
            for (HostedMethod method : universe.getMethods()) {
                method.wrapped.setAnalyzedGraph(null);
            }

            if (ImageSingletons.contains(HostedHeapDumpFeature.class)) {
                ImageSingletons.lookup(HostedHeapDumpFeature.class).beforeInlining();
            }
            try (ProgressReporter.ReporterClosable ac = reporter.printInlining()) {
                inlineTrivialMethods(debug);
            }
            if (ImageSingletons.contains(HostedHeapDumpFeature.class)) {
                ImageSingletons.lookup(HostedHeapDumpFeature.class).afterInlining();
            }

            assert suitesNotCreated();
            createSuites();
            try (ProgressReporter.ReporterClosable ac = reporter.printCompiling()) {
                compileAll();
            }
        } catch (InterruptedException ie) {
            throw new InterruptImageBuilding();
        }
        if (printMethodHistogram) {
            printMethodHistogram();
        }
        if (ImageSingletons.contains(HostedHeapDumpFeature.class)) {
            ImageSingletons.lookup(HostedHeapDumpFeature.class).compileQueueAfterCompilation();
        }
        metricValues.print(compileOptions);
    }

    private boolean suitesNotCreated() {
        return regularSuites == null && deoptTargetLIRSuites == null && regularLIRSuites == null && deoptTargetSuites == null;
    }

    private void createSuites() {
        regularSuites = NativeImageGenerator.createSuites(featureHandler, runtimeConfig, snippetReflection, true);
        modifyRegularSuites(regularSuites);
        deoptTargetSuites = NativeImageGenerator.createSuites(featureHandler, runtimeConfig, snippetReflection, true);
        removeDeoptTargetOptimizations(deoptTargetSuites);
        regularLIRSuites = NativeImageGenerator.createLIRSuites(featureHandler, runtimeConfig.getProviders(), true);
        deoptTargetLIRSuites = NativeImageGenerator.createLIRSuites(featureHandler, runtimeConfig.getProviders(), true);
        removeDeoptTargetOptimizations(deoptTargetLIRSuites);
    }

    protected void modifyRegularSuites(@SuppressWarnings("unused") Suites suites) {
    }

    protected PhaseSuite<HighTierContext> afterParseCanonicalization() {
        PhaseSuite<HighTierContext> phaseSuite = new PhaseSuite<>();
        phaseSuite.appendPhase(new ImplicitAssertionsPhase());
        phaseSuite.appendPhase(new DeadStoreRemovalPhase());
        phaseSuite.appendPhase(new DevirtualizeCallsPhase());
        phaseSuite.appendPhase(CanonicalizerPhase.create());
        if (!PointstoOptions.UseExperimentalReachabilityAnalysis.getValue(universe.hostVM().options())) {
            phaseSuite.appendPhase(new StrengthenStampsPhase());
        }
        phaseSuite.appendPhase(CanonicalizerPhase.create());
        phaseSuite.appendPhase(new OptimizeExceptionPathsPhase());
        if (ImageBuildStatistics.Options.CollectImageBuildStatistics.getValue(universe.hostVM().options())) {
            phaseSuite.appendPhase(CanonicalizerPhase.create());
            phaseSuite.appendPhase(new ImageBuildStatisticsCounterPhase(ImageBuildStatistics.CheckCountLocation.AFTER_PARSE_CANONICALIZATION));
        }
        return phaseSuite;
    }

    public Map<HostedMethod, CompileTask> getCompilations() {
        return compilations;
    }

    public void purge() {
        compilations.clear();
    }

    public Collection<CompileTask> getCompilationTasks() {
        return compilations.values();
    }

    private void printMethodHistogram() {
        long sizeAllMethods = 0;
        long sizeDeoptMethods = 0;
        long sizeDeoptMethodsInNonDeopt = 0;
        long sizeNonDeoptMethods = 0;
        int numberOfMethods = 0;
        int numberOfNonDeopt = 0;
        int numberOfDeopt = 0;
        long totalNumDeoptEntryPoints = 0;
        long totalNumDuringCallEntryPoints = 0;

        System.out.format("Code Size; Nodes Parsing; Nodes Before; Nodes After; Is Trivial;" +
                        " Deopt Target; Code Size; Nodes Parsing; Nodes Before; Nodes After; Deopt Entries; Deopt During Call;" +
                        " Entry Points; Direct Calls; Virtual Calls; Method\n");

        List<CompileTask> tasks = new ArrayList<>(compilations.values());
        tasks.sort(Comparator.comparing(t2 -> t2.method.format("%H.%n(%p) %r")));

        for (CompileTask task : tasks) {
            HostedMethod method = task.method;
            CompilationResult result = task.result;

            CompilationInfo ci = method.compilationInfo;
            if (!ci.isDeoptTarget()) {
                numberOfMethods += 1;
                sizeAllMethods += result.getTargetCodeSize();
                System.out.format("%8d; %5d; %5d; %5d; %s;", result.getTargetCodeSize(), ci.numNodesAfterParsing, ci.numNodesBeforeCompilation, ci.numNodesAfterCompilation,
                                ci.isTrivialMethod ? "T" : " ");

                int deoptMethodSize = 0;
                if (ci.deoptTarget != null) {
                    CompilationInfo dci = ci.deoptTarget.compilationInfo;

                    numberOfDeopt += 1;
                    deoptMethodSize = compilations.get(ci.deoptTarget).result.getTargetCodeSize();
                    sizeDeoptMethods += deoptMethodSize;
                    sizeDeoptMethodsInNonDeopt += result.getTargetCodeSize();
                    totalNumDeoptEntryPoints += dci.numDeoptEntryPoints;
                    totalNumDuringCallEntryPoints += dci.numDuringCallEntryPoints;

                    System.out.format(" D; %6d; %5d; %5d; %5d; %4d; %4d;", deoptMethodSize, dci.numNodesAfterParsing, dci.numNodesBeforeCompilation, dci.numNodesAfterCompilation,
                                    dci.numDeoptEntryPoints,
                                    dci.numDuringCallEntryPoints);

                } else {
                    sizeNonDeoptMethods += result.getTargetCodeSize();
                    numberOfNonDeopt += 1;
                    System.out.format("  ; %6d; %5d; %5d; %5d; %4d; %4d;", 0, 0, 0, 0, 0, 0);
                }

                System.out.format(" %4d; %4d; %4d; %s%n", ci.numEntryPointCalls.get(), ci.numDirectCalls.get(), ci.numVirtualCalls.get(), method.format("%H.%n(%p) %r"));
            }
        }
        System.out.println();
        System.out.println("Size all methods                           ; " + sizeAllMethods);
        System.out.println("Size deopt methods                         ; " + sizeDeoptMethods);
        System.out.println("Size deopt methods in non-deopt mode       ; " + sizeDeoptMethodsInNonDeopt);
        System.out.println("Size non-deopt method                      ; " + sizeNonDeoptMethods);
        System.out.println("Number of methods                          ; " + numberOfMethods);
        System.out.println("Number of non-deopt methods                ; " + numberOfNonDeopt);
        System.out.println("Number of deopt methods                    ; " + numberOfDeopt);
        System.out.println("Number of deopt entry points               ; " + totalNumDeoptEntryPoints);
        System.out.println("Number of deopt during calls entries       ; " + totalNumDuringCallEntryPoints);
    }

    protected void parseAll() throws InterruptedException {
        executor.init();

        parseDeoptimizationTargetMethods();
        parseAheadOfTimeCompiledMethods();

        // calling start before marking methods for parsing summons evil daemons
        executor.start();
        executor.complete();
        executor.shutdown();
    }

    /**
     * Regular compiled methods. Only entry points and manually marked methods are compiled, all
     * transitively reachable methods are then identified by looking at the callees of already
     * parsed methods.
     */
    private void parseAheadOfTimeCompiledMethods() {

        for (HostedMethod method : universe.getMethods()) {
            if (method.isEntryPoint() || CompilationInfoSupport.singleton().isForcedCompilation(method) ||
                            method.wrapped.isDirectRootMethod() && method.wrapped.isImplementationInvoked()) {
                ensureParsed(method, null, new EntryPointReason());
            }
            if (method.wrapped.isVirtualRootMethod()) {
                for (HostedMethod impl : method.getImplementations()) {
                    VMError.guarantee(impl.wrapped.isImplementationInvoked());
                    ensureParsed(impl, null, new EntryPointReason());
                }
            }
        }

        SubstrateForeignCallsProvider foreignCallsProvider = (SubstrateForeignCallsProvider) runtimeConfig.getProviders().getForeignCalls();
        for (SubstrateForeignCallLinkage linkage : foreignCallsProvider.getForeignCalls().values()) {
            HostedMethod method = (HostedMethod) linkage.getDescriptor().findMethod(runtimeConfig.getProviders().getMetaAccess());
            if (method.wrapped.isDirectRootMethod() && method.wrapped.isImplementationInvoked()) {
                ensureParsed(method, null, new EntryPointReason());
            }
            if (method.wrapped.isVirtualRootMethod()) {
                for (HostedMethod impl : method.getImplementations()) {
                    VMError.guarantee(impl.wrapped.isImplementationInvoked());
                    ensureParsed(impl, null, new EntryPointReason());
                }
            }
        }
    }

    private void parseDeoptimizationTargetMethods() {
        /*
         * Deoptimization target code for all methods that were manually marked as deoptimization
         * targets.
         */
        universe.getMethods().stream()
                        .filter(method -> CompilationInfoSupport.singleton().isDeoptTarget(method))
                        .forEach(method -> ensureParsed(universe.createDeoptTarget(method), null, new EntryPointReason()));

        /*
         * Deoptimization target code for deoptimization testing: all methods that are not
         * blacklisted are possible deoptimization targets. The methods are also flagged so that all
         * possible deoptimization entry points are emitted.
         */
        universe.getMethods().stream()
                        .filter(method -> method.getWrapped().isImplementationInvoked() && canDeoptForTesting(method))
                        .forEach(this::ensureParsedForDeoptTesting);

    }

    private void ensureParsedForDeoptTesting(HostedMethod method) {
        method.compilationInfo.canDeoptForTesting = true;
        ensureParsed(universe.createDeoptTarget(method), null, new EntryPointReason());
    }

    private static boolean checkTrivial(HostedMethod method, StructuredGraph graph) {
        if (!method.compilationInfo.isTrivialMethod() && method.canBeInlined() && InliningUtilities.isTrivialMethod(graph)) {
            method.compilationInfo.setTrivialMethod(true);
            return true;
        } else {
            return false;
        }
    }

    @SuppressWarnings("try")
    protected void inlineTrivialMethods(DebugContext debug) throws InterruptedException {
        int round = 0;
        do {
            ProgressReporter.singleton().reportStageProgress();
            inliningProgress = false;
            round++;
            try (Indent ignored = debug.logAndIndent("==== Trivial Inlining  round %d\n", round)) {

                executor.init();
                universe.getMethods().stream()
                                .filter(method -> method.compilationInfo.getCompilationGraph() != null)
                                .forEach(method -> executor.execute(new TrivialInlineTask(method)));
                universe.getMethods().stream()
                                .map(method -> method.compilationInfo.getDeoptTargetMethod()).filter(Objects::nonNull)
                                .forEach(deoptTargetMethod -> executor.execute(new TrivialInlineTask(deoptTargetMethod)));
                executor.start();
                executor.complete();
                executor.shutdown();
            }
        } while (inliningProgress);
    }

    class TrivialInliningPlugin implements InlineInvokePlugin {

        boolean inlinedDuringDecoding;

        @Override
        public InlineInfo shouldInlineInvoke(GraphBuilderContext b, ResolvedJavaMethod method, ValueNode[] args) {
            if (makeInlineDecision((HostedMethod) b.getMethod(), (HostedMethod) method) && b.recursiveInliningDepth(method) == 0) {
                inlinedDuringDecoding = true;
                return InlineInfo.createStandardInlineInfo(method);
            } else {
                return InlineInfo.DO_NOT_INLINE_WITH_EXCEPTION;
            }
        }
    }

    class InliningGraphDecoder extends PEGraphDecoder {

        InliningGraphDecoder(StructuredGraph graph, Providers providers, TrivialInliningPlugin inliningPlugin) {
            super(AnalysisParsedGraph.HOST_ARCHITECTURE, graph, providers, null,
                            null,
                            new InlineInvokePlugin[]{inliningPlugin},
                            null, null, null, null,
                            new ConcurrentHashMap<>(), new ConcurrentHashMap<>(), true);
        }

        @Override
        protected EncodedGraph lookupEncodedGraph(ResolvedJavaMethod method, BytecodeProvider intrinsicBytecodeProvider, boolean isSubstitution, boolean trackNodeSourcePosition) {
            return ((HostedMethod) method).compilationInfo.getCompilationGraph().getEncodedGraph();
        }
    }

    @SuppressWarnings("try")
    private void doInlineTrivial(DebugContext debug, HostedMethod method) {
        /*
         * Before doing any work, check if there is any potential for inlining.
         *
         * Note that we do not have information about the recursive inlining depth, but that is OK
         * because in that case we just over-estimate the inlining potential, i.e., we do the
         * decoding just to find out that nothing could be inlined.
         */
        boolean inliningPotential = false;
        for (var invokeInfo : method.compilationInfo.getCompilationGraph().getInvokeInfos()) {
            if (invokeInfo.getInvokeKind().isDirect() && makeInlineDecision(method, invokeInfo.getTargetMethod())) {
                inliningPotential = true;
                break;
            }
        }
        if (!inliningPotential) {
            return;
        }
        var providers = runtimeConfig.lookupBackend(method).getProviders();
        var graph = method.compilationInfo.createGraph(debug, CompilationIdentifier.INVALID_COMPILATION_ID, false);
        try (var s = debug.scope("InlineTrivial", graph, method, this)) {
            var inliningPlugin = new TrivialInliningPlugin();
            var decoder = new InliningGraphDecoder(graph, providers, inliningPlugin);
            decoder.decode(method, false, graph.trackNodeSourcePosition());

            if (inliningPlugin.inlinedDuringDecoding) {
                CanonicalizerPhase.create().apply(graph, providers);
                /*
                 * Publish the new graph, it can be picked up immediately by other threads trying to
                 * inline this method. This can be a minor source of non-determinism in inlining
                 * decisions.
                 */
                method.compilationInfo.encodeGraph(graph);
                if (checkTrivial(method, graph)) {
                    inliningProgress = true;
                }
            }
        } catch (Throwable ex) {
            throw debug.handle(ex);
        }
    }

    private boolean makeInlineDecision(HostedMethod method, HostedMethod callee) {
        if (universe.hostVM().neverInlineTrivial(method.getWrapped(), callee.getWrapped())) {
            return false;
        }
        if (callee.shouldBeInlined()) {
            return true;
        }
        if (optionAOTTrivialInline && callee.compilationInfo.isTrivialMethod()) {
            return true;
        }
        return false;
    }

    private static boolean mustNotAllocateCallee(HostedMethod method) {
        return ImageSingletons.lookup(RestrictHeapAccessCallees.class).mustNotAllocate(method);
    }

    private static boolean mustNotAllocate(HostedMethod method) {
        /*
         * GR-15580: This check is suspicious. The no-allocation restriction is propagated through
         * the call graph, so checking explicitly for annotated methods means that either not enough
         * methods are excluded from inlining, or the inlining restriction is not necessary at all.
         * We should elevate all methods that really need an inlining restriction
         * to @Uninterruptible or mark them as @NeverInline, so that no-allocation does not need any
         * more inlining restrictions and this code can be removed.
         */
        RestrictHeapAccess annotation = method.getAnnotation(RestrictHeapAccess.class);
        return annotation != null && annotation.access() == RestrictHeapAccess.Access.NO_ALLOCATION;
    }

    public static boolean callerAnnotatedWith(Invoke invoke, Class<? extends Annotation> annotationClass) {
        return getCallerAnnotation(invoke, annotationClass) != null;
    }

    private static <T extends Annotation> T getCallerAnnotation(Invoke invoke, Class<T> annotationClass) {
        for (FrameState state = invoke.stateAfter(); state != null; state = state.outerFrameState()) {
            assert state.getMethod() != null : state;
            T annotation = state.getMethod().getAnnotation(annotationClass);
            if (annotation != null) {
                return annotation;
            }
        }
        return null;
    }

    protected void compileAll() throws InterruptedException {
        executor.init();
        scheduleEntryPoints();
        executor.start();
        executor.complete();
        executor.shutdown();
    }

    public void scheduleEntryPoints() {
<<<<<<< HEAD
        universe.getMethods().stream()
                        .filter(method -> (method.isEntryPoint() || CompilationInfoSupport.singleton().isForcedCompilation(method)) && !ignoreEntryPoint(method))
                        .forEach(method -> ensureCompiled(method, new EntryPointReason()));
        universe.getMethods().stream()
                        .map(method -> method.compilationInfo.getDeoptTargetMethod())
                        .filter(deoptTargetMethod -> deoptTargetMethod != null)
                        .forEach(deoptTargetMethod -> ensureCompiled(deoptTargetMethod, new EntryPointReason()));
=======
        for (HostedMethod method : universe.getMethods()) {
            if (!ignoreEntryPoint(method) && (method.isEntryPoint() || CompilationInfoSupport.singleton().isForcedCompilation(method)) ||
                            method.wrapped.isDirectRootMethod() && method.wrapped.isImplementationInvoked()) {
                ensureCompiled(method, new EntryPointReason());
            }
            if (method.wrapped.isVirtualRootMethod()) {
                for (HostedMethod impl : method.getImplementations()) {
                    VMError.guarantee(impl.wrapped.isImplementationInvoked());
                    ensureCompiled(impl, new EntryPointReason());
                }
            }
            HostedMethod deoptTargetMethod = method.compilationInfo.getDeoptTargetMethod();
            if (deoptTargetMethod != null) {
                ensureCompiled(deoptTargetMethod, new EntryPointReason());
            }
        }
>>>>>>> 8da850a9
    }

    @SuppressWarnings("unused")
    protected boolean ignoreEntryPoint(HostedMethod method) {
        return false;
    }

    protected void ensureParsed(HostedMethod method, HostedMethod callerMethod, CompileReason reason) {
        if (!(NativeImageOptions.AllowFoldMethods.getValue() || method.getAnnotation(Fold.class) == null ||
                        metaAccess.lookupJavaType(GeneratedFoldInvocationPlugin.class).isAssignableFrom(callerMethod.getDeclaringClass()))) {
            throw VMError.shouldNotReachHere("Parsing method annotated with @" + Fold.class.getSimpleName() + ": " +
                            method.format("%H.%n(%p)") +
                            ". Make sure you have used Graal annotation processors on the parent-project of the method's declaring class.");
        }
        if (!method.compilationInfo.inParseQueue.getAndSet(true)) {
            executor.execute(new ParseTask(method, reason));
        }
    }

    protected void doParse(DebugContext debug, ParseTask task) {
        ParseFunction fun = task.method.compilationInfo.getCustomParseFunction();
        if (fun == null) {
            fun = this::defaultParseFunction;
        }
        fun.parse(debug, task.method, task.reason, runtimeConfig);
    }

    private StructuredGraph transplantGraph(DebugContext debug, HostedMethod hMethod, CompileReason reason) {
        AnalysisMethod aMethod = hMethod.getWrapped();
        StructuredGraph aGraph = aMethod.decodeAnalyzedGraph(debug, null);
        if (aGraph == null) {
            throw VMError.shouldNotReachHere("Method not parsed during static analysis: " + aMethod.format("%r %H.%n(%p)") + ". Reachable from: " + reason);
        }

        /*
         * The graph in the analysis universe is no longer necessary once it is transplanted into
         * the hosted universe.
         */
        aMethod.setAnalyzedGraph(null);

        /*
         * The static analysis always needs NodeSourcePosition. But for AOT compilation, we only
         * need to preserve them when explicitly enabled, to reduce memory pressure.
         */
        boolean trackNodeSourcePosition = GraalOptions.TrackNodeSourcePosition.getValue(compileOptions);
        StructuredGraph graph = aGraph.copy(universe.lookup(aGraph.method()), compileOptions, debug, trackNodeSourcePosition);

        transplantEscapeAnalysisState(graph);

        IdentityHashMap<Object, Object> replacements = new IdentityHashMap<>();
        for (Node node : graph.getNodes()) {
            NodeClass<?> nodeClass = node.getNodeClass();

            for (int i = 0; i < nodeClass.getData().getCount(); i++) {
                Object oldValue = nodeClass.getData().get(node, i);
                Object newValue = replaceAnalysisObjects(oldValue, node, replacements, universe);
                if (oldValue != newValue) {
                    nodeClass.getData().putObjectChecked(node, i, newValue);
                }
            }
            /*
             * The NodeSourcePosition is not part of the regular "data" fields, so we need to
             * process it manually.
             */
            if (trackNodeSourcePosition) {
                node.setNodeSourcePosition((NodeSourcePosition) replaceAnalysisObjects(node.getNodeSourcePosition(), node, replacements, universe));
            } else {
                node.clearNodeSourcePosition();
            }
        }

        return graph;
    }

    public static Object replaceAnalysisObjects(Object obj, Node node, IdentityHashMap<Object, Object> replacements, HostedUniverse hUniverse) {
        if (obj == null) {
            return obj;
        }
        Object existingReplacement = replacements.get(obj);
        if (existingReplacement != null) {
            return existingReplacement;
        }

        Object newReplacement;

        if (obj instanceof Node) {
            throw VMError.shouldNotReachHere("Must not replace a Graal graph nodes, only data objects referenced from a node");

        } else if (obj instanceof AnalysisType) {
            newReplacement = hUniverse.lookup((AnalysisType) obj);
        } else if (obj instanceof AnalysisMethod) {
            newReplacement = hUniverse.lookup((AnalysisMethod) obj);
        } else if (obj instanceof AnalysisField) {
            newReplacement = hUniverse.lookup((AnalysisField) obj);
        } else if (obj instanceof FieldLocationIdentity) {
            ResolvedJavaField inner = ((FieldLocationIdentity) obj).getField();
            assert inner instanceof AnalysisField;
            newReplacement = new SubstrateFieldLocationIdentity((ResolvedJavaField) replaceAnalysisObjects(inner, node, replacements, hUniverse));
        } else if (obj.getClass() == ObjectStamp.class) {
            ObjectStamp stamp = (ObjectStamp) obj;
            if (stamp.type() == null) {
                /* No actual type referenced, so we can keep the original object. */
                newReplacement = obj;
            } else {
                /*
                 * ObjectStamp references a type indirectly, so we need to provide a new stamp with
                 * a modified type.
                 */
                newReplacement = new ObjectStamp((ResolvedJavaType) replaceAnalysisObjects(stamp.type(), node, replacements, hUniverse), stamp.isExactType(), stamp.nonNull(), stamp.alwaysNull(),
                                stamp.isAlwaysArray());
            }
        } else if (obj.getClass() == SubstrateNarrowOopStamp.class) {
            SubstrateNarrowOopStamp stamp = (SubstrateNarrowOopStamp) obj;
            if (stamp.type() == null) {
                newReplacement = obj;
            } else {
                newReplacement = new SubstrateNarrowOopStamp((ResolvedJavaType) replaceAnalysisObjects(stamp.type(), node, replacements, hUniverse), stamp.isExactType(), stamp.nonNull(),
                                stamp.alwaysNull(),
                                stamp.isAlwaysArray(), stamp.getEncoding());
            }
        } else if (obj.getClass() == PiNode.PlaceholderStamp.class) {
            assert ((PiNode.PlaceholderStamp) obj).type() == null : "PlaceholderStamp never references a type";
            newReplacement = obj;
        } else if (obj instanceof AbstractObjectStamp) {
            throw VMError.shouldNotReachHere("missing replacement of a subclass of AbstractObjectStamp: " + obj.getClass().getTypeName());

        } else if (obj.getClass() == StampPair.class) {
            StampPair pair = (StampPair) obj;
            Stamp trustedStamp = (Stamp) replaceAnalysisObjects(pair.getTrustedStamp(), node, replacements, hUniverse);
            Stamp uncheckedStamp = (Stamp) replaceAnalysisObjects(pair.getUncheckedStamp(), node, replacements, hUniverse);
            if (trustedStamp != pair.getTrustedStamp() || uncheckedStamp != pair.getUncheckedStamp()) {
                newReplacement = StampPair.create(trustedStamp, uncheckedStamp);
            } else {
                newReplacement = pair;
            }

        } else if (obj.getClass() == ResolvedJavaMethodBytecode.class) {
            ResolvedJavaMethodBytecode bc = (ResolvedJavaMethodBytecode) obj;
            newReplacement = new ResolvedJavaMethodBytecode(hUniverse.lookup(bc.getMethod()), bc.getOrigin());

        } else if (obj instanceof Object[]) {
            Object[] originalArray = (Object[]) obj;
            Object[] copyArray = null;
            for (int i = 0; i < originalArray.length; i++) {
                Object original = originalArray[i];
                Object replaced = replaceAnalysisObjects(original, node, replacements, hUniverse);
                if (replaced != original) {
                    if (copyArray == null) {
                        copyArray = Arrays.copyOf(originalArray, originalArray.length);
                    }
                    copyArray[i] = replaced;
                }
            }
            newReplacement = copyArray != null ? copyArray : originalArray;

        } else if (obj.getClass() == NodeSourcePosition.class) {
            NodeSourcePosition nsp = (NodeSourcePosition) obj;

            NodeSourcePosition replacedCaller = (NodeSourcePosition) replaceAnalysisObjects(nsp.getCaller(), node, replacements, hUniverse);
            ResolvedJavaMethod replacedMethod = (ResolvedJavaMethod) replaceAnalysisObjects(nsp.getMethod(), node, replacements, hUniverse);
            newReplacement = new NodeSourcePosition(nsp.getSourceLanguage(), replacedCaller, replacedMethod, nsp.getBCI(), nsp.getMarker());

        } else if (obj.getClass() == BytecodePosition.class) {
            BytecodePosition nsp = (BytecodePosition) obj;

            BytecodePosition replacedCaller = (BytecodePosition) replaceAnalysisObjects(nsp.getCaller(), node, replacements, hUniverse);
            ResolvedJavaMethod replacedMethod = (ResolvedJavaMethod) replaceAnalysisObjects(nsp.getMethod(), node, replacements, hUniverse);
            newReplacement = new BytecodePosition(replacedCaller, replacedMethod, nsp.getBCI());

        } else if (obj.getClass() == SubstrateMethodPointerConstant.class) {
            SubstrateMethodPointerConstant methodPointerConstant = (SubstrateMethodPointerConstant) obj;

            MethodPointer methodPointer = methodPointerConstant.pointer();
            ResolvedJavaMethod method = methodPointer.getMethod();
            ResolvedJavaMethod replacedMethod = (ResolvedJavaMethod) replaceAnalysisObjects(method, node, replacements, hUniverse);
            newReplacement = new SubstrateMethodPointerConstant(new MethodPointer(replacedMethod));

        } else if (obj.getClass() == ComputedIndirectCallTargetNode.FieldLoad.class) {
            ComputedIndirectCallTargetNode.FieldLoad fieldLoad = (ComputedIndirectCallTargetNode.FieldLoad) obj;
            newReplacement = new ComputedIndirectCallTargetNode.FieldLoad(hUniverse.lookup(fieldLoad.getField()));
        } else if (obj.getClass() == ComputedIndirectCallTargetNode.FieldLoadIfZero.class) {
            ComputedIndirectCallTargetNode.FieldLoadIfZero fieldLoadIfZero = (ComputedIndirectCallTargetNode.FieldLoadIfZero) obj;
            newReplacement = new ComputedIndirectCallTargetNode.FieldLoadIfZero(fieldLoadIfZero.getObject(), hUniverse.lookup(fieldLoadIfZero.getField()));

        } else {
            /* Check that we do not have a class or package name that relates to the analysis. */
            assert !obj.getClass().getName().toLowerCase().contains("analysis") : "Object " + obj + " of " + obj.getClass() + " in node " + node;
            assert !obj.getClass().getName().toLowerCase().contains("pointsto") : "Object " + obj + " of " + obj.getClass() + " in node " + node;
            newReplacement = obj;
        }

        replacements.put(obj, newReplacement);
        return newReplacement;
    }

    /**
     * The nodes produced by escape analysis need some manual patching: escape analysis requires
     * that {@link ResolvedJavaType#getInstanceFields} is stable and uses the index of a field in
     * that array also to index its own data structures. But {@link AnalysisType} and
     * {@link HostedType} cannot return fields in the same order: Fields that are not seen as
     * reachable by the static analysis are removed from the hosted type; and the layout of objects,
     * i.e., the field order, is only decided after static analysis. Therefore, we need to fix up
     * all the nodes that implicitly use the field index.
     */
    protected void transplantEscapeAnalysisState(StructuredGraph graph) {
        for (CommitAllocationNode node : graph.getNodes().filter(CommitAllocationNode.class)) {
            List<ValueNode> values = node.getValues();
            List<ValueNode> aValues = new ArrayList<>(values);
            values.clear();

            int aObjectStartIndex = 0;
            for (VirtualObjectNode virtualObject : node.getVirtualObjects()) {
                transplantVirtualObjectState(virtualObject, aValues, values, aObjectStartIndex);
                aObjectStartIndex += virtualObject.entryCount();
            }
            assert aValues.size() == aObjectStartIndex;
        }

        for (VirtualObjectState node : graph.getNodes().filter(VirtualObjectState.class)) {
            List<ValueNode> values = node.values();
            List<ValueNode> aValues = new ArrayList<>(values);
            values.clear();

            transplantVirtualObjectState(node.object(), aValues, values, 0);
        }

        for (VirtualInstanceNode node : graph.getNodes(VirtualInstanceNode.TYPE)) {
            AnalysisType aType = (AnalysisType) node.type();
            ResolvedJavaField[] aFields = node.getFields();
            assert Arrays.equals(aFields, aType.getInstanceFields(true));
            HostedField[] hFields = universe.lookup(aType).getInstanceFields(true);
            /*
             * We cannot directly write the final field `VirtualInstanceNode.fields`. So we rely on
             * the NodeClass mechanism, which is also used to transplant all other fields.
             */
            Fields nodeClassDataFields = node.getNodeClass().getData();
            for (int i = 0; i < nodeClassDataFields.getCount(); i++) {
                if (nodeClassDataFields.get(node, i) == aFields) {
                    nodeClassDataFields.putObjectChecked(node, i, hFields);
                }
            }
        }
    }

    private void transplantVirtualObjectState(VirtualObjectNode virtualObject, List<ValueNode> aValues, List<ValueNode> hValues, int aObjectStartIndex) {
        AnalysisType aType = (AnalysisType) virtualObject.type();
        if (aType.isArray()) {
            /* For arrays, there is no change between analysis and hosted elements. */
            for (int i = 0; i < virtualObject.entryCount(); i++) {
                hValues.add(aValues.get(aObjectStartIndex + i));
            }
        } else {
            /*
             * For instance fields, we need to add fields in the order of the hosted fields.
             * `AnalysisField.getPosition` gives us the index of the field in the analysis-level
             * list of field values.
             */
            assert virtualObject.entryCount() == aType.getInstanceFields(true).length;
            HostedField[] hFields = universe.lookup(aType).getInstanceFields(true);
            for (HostedField hField : hFields) {
                int aPosition = hField.wrapped.getPosition();
                assert hField.wrapped.equals(aType.getInstanceFields(true)[aPosition]);
                hValues.add(aValues.get(aObjectStartIndex + aPosition));
            }
        }
    }

    private final boolean parseOnce = SubstrateOptions.parseOnce();

    @SuppressWarnings("try")
    private void defaultParseFunction(DebugContext debug, HostedMethod method, CompileReason reason, RuntimeConfiguration config) {
        if (method.getAnnotation(NodeIntrinsic.class) != null) {
            throw VMError.shouldNotReachHere("Parsing method annotated with @" + NodeIntrinsic.class.getSimpleName() + ": " +
                            method.format("%H.%n(%p)") +
                            ". Make sure you have used Graal annotation processors on the parent-project of the method's declaring class.");
        }

        HostedProviders providers = (HostedProviders) config.lookupBackend(method).getProviders();
        boolean needParsing = false;

        StructuredGraph graph;
        if (parseOnce) {
            graph = transplantGraph(debug, method, reason);
        } else {
            graph = method.buildGraph(debug, method, providers, Purpose.AOT_COMPILATION);
            if (graph == null) {
                InvocationPlugin plugin = providers.getGraphBuilderPlugins().getInvocationPlugins().lookupInvocation(method, debug.getOptions());
                if (plugin != null && !plugin.inlineOnly()) {
                    Bytecode code = new ResolvedJavaMethodBytecode(method);
                    // DebugContext debug = new DebugContext(options,
                    // providers.getSnippetReflection());
                    graph = new SubstrateIntrinsicGraphBuilder(compileOptions, debug, providers,
                                    code).buildGraph(plugin);
                }
            }
            if (graph == null && method.isNative() &&
                            NativeImageOptions.ReportUnsupportedElementsAtRuntime.getValue()) {
                graph = DeletedMethod.buildGraph(debug, method, providers, DeletedMethod.NATIVE_MESSAGE);
            }
            if (graph == null) {
                needParsing = true;
                graph = new StructuredGraph.Builder(compileOptions, debug)
                                .method(method)
                                .recordInlinedMethods(false)
                                .build();
            }
        }
        try (DebugContext.Scope s = debug.scope("Parsing", graph, method, this)) {

            try {
                if (needParsing) {
                    GraphBuilderConfiguration gbConf = createHostedGraphBuilderConfiguration(providers, method);
                    new HostedGraphBuilderPhase(providers, gbConf, getOptimisticOpts(), null, providers.getWordTypes()).apply(graph);

                } else {
                    graph.setGuardsStage(GuardsStage.FIXED_DEOPTS);
                }

                PhaseSuite<HighTierContext> afterParseSuite = afterParseCanonicalization();
                afterParseSuite.apply(graph, new HighTierContext(providers, afterParseSuite, getOptimisticOpts()));

                method.compilationInfo.numNodesAfterParsing = graph.getNodeCount();
                if (!parseOnce) {
                    UninterruptibleAnnotationChecker.checkAfterParsing(method, graph);
                }

                for (Invoke invoke : graph.getInvokes()) {
                    if (!canBeUsedForInlining(invoke)) {
                        invoke.setUseForInlining(false);
                    }
                    CallTargetNode targetNode = invoke.callTarget();
                    ensureParsed(method, reason, targetNode, (HostedMethod) targetNode.targetMethod(), targetNode.invokeKind().isIndirect() || targetNode instanceof IndirectCallTargetNode);
                }
                for (Node n : graph.getNodes()) {
                    if (n instanceof MacroInvokable) {
                        /*
                         * A MacroInvokable might be lowered back to a regular invoke. At this point
                         * we do not know if that happens, but we need to prepared and have the
                         * graph of the potential callee parsed as if the MacroNode was an Invoke.
                         */
                        MacroInvokable macroNode = (MacroInvokable) n;
                        ensureParsed(method, reason, null, (HostedMethod) macroNode.getTargetMethod(), macroNode.getInvokeKind().isIndirect());
                    }
                }

                beforeEncode(method, graph);
                assert GraphOrder.assertSchedulableGraph(graph);
                method.compilationInfo.encodeGraph(graph);
                method.compilationInfo.setCompileOptions(compileOptions);
                checkTrivial(method, graph);

            } catch (Throwable ex) {
                GraalError error = ex instanceof GraalError ? (GraalError) ex : new GraalError(ex);
                error.addContext("method: " + method.format("%r %H.%n(%p)"));
                throw error;
            }

        } catch (Throwable e) {
            throw debug.handle(e);
        }
    }

    private void ensureParsed(HostedMethod method, CompileReason reason, CallTargetNode targetNode, HostedMethod invokeTarget, boolean isIndirect) {
        if (isIndirect) {
            for (HostedMethod invokeImplementation : invokeTarget.getImplementations()) {
                handleSpecialization(method, targetNode, invokeTarget, invokeImplementation);
                ensureParsed(invokeImplementation, method, new VirtualCallReason(method, invokeImplementation, reason));
            }
        } else {
            /*
             * Direct calls to instance methods (invokespecial bytecode or devirtualized calls) can
             * go to methods that are unreachable if the receiver is always null. At this time, we
             * do not know the receiver types, so we filter such invokes by looking at the
             * reachability status from the point of view of the static analysis. Note that we
             * cannot use "isImplementationInvoked" because (for historic reasons) it also returns
             * true if a method has a graph builder plugin registered. All graph builder plugins are
             * already applied during parsing before we reach this point, so we look at the "simple"
             * implementation invoked status.
             */
            if (invokeTarget.wrapped.isSimplyImplementationInvoked()) {
                handleSpecialization(method, targetNode, invokeTarget, invokeTarget);
                ensureParsed(invokeTarget, method, new DirectCallReason(method, reason));
            }
        }
    }

    @SuppressWarnings("unused")
    protected void beforeEncode(HostedMethod method, StructuredGraph graph) {
    }

    protected OptionValues getCustomizedOptions(DebugContext debug) {
        return debug.getOptions();
    }

    protected GraphBuilderConfiguration createHostedGraphBuilderConfiguration(HostedProviders providers, HostedMethod method) {
        GraphBuilderConfiguration gbConf = GraphBuilderConfiguration.getDefault(providers.getGraphBuilderPlugins()).withBytecodeExceptionMode(BytecodeExceptionMode.CheckAll);

        if (SubstrateOptions.optimizationLevel() == OptimizationLevel.O0 && !method.isDeoptTarget()) {
            /*
             * Disabling liveness analysis preserves the values of local variables beyond the
             * bytecode-liveness. This greatly helps debugging. When local variable numbers are
             * reused by javac, local variables can still get illegal values. Since we cannot
             * "restore" such illegal values during deoptimization, we cannot disable liveness
             * analysis for deoptimization target methods.
             */
            gbConf = gbConf.withRetainLocalVariables(true);
        }

        return gbConf;
    }

    protected boolean containsStackValueNode(HostedMethod method) {
        return universe.getBigBang().getHostVM().containsStackValueNode(method.wrapped);
    }

    protected boolean canBeUsedForInlining(Invoke invoke) {
        HostedMethod caller = (HostedMethod) invoke.asNode().graph().method();
        HostedMethod callee = (HostedMethod) invoke.callTarget().targetMethod();

        if (canDeoptForTesting(caller) && Modifier.isNative(callee.getModifiers())) {
            /*
             * We must not deoptimize in the stubs for native functions, since they don't have a
             * valid bytecode state.
             */
            return false;
        }
        if (canDeoptForTesting(caller) && containsStackValueNode(callee)) {
            /*
             * We must not inline a method that has stack values and can be deoptimized.
             */
            return false;
        }

        if (caller.compilationInfo.isDeoptTarget()) {
            if (caller.compilationInfo.isDeoptEntry(invoke.bci(), true, false)) {
                /*
                 * The call can be on the stack for a deoptimization, so we need an actual
                 * non-inlined invoke to deoptimize too.
                 *
                 * We could lift this restriction by providing an explicit deopt entry point (with
                 * the correct exception handling edges) in addition to the inlined method.
                 */
                return false;
            }
            if (CompilationInfoSupport.singleton().isDeoptInliningExclude(callee)) {
                /*
                 * The graphs for runtime compilation have an intrinisic for the callee, which might
                 * alter the behavior. Be safe and do not inline, otherwise we might optimize too
                 * aggressively.
                 *
                 * For example, the Truffle method CompilerDirectives.inCompiledCode is
                 * intrinisified to return a constant with the opposite value than returned by the
                 * method we would inline here, i.e., we would constant-fold away the compiled-code
                 * only code (which is the code we need deoptimization entry points for).
                 */
                return false;
            }
        }

        if (callee.getAnnotation(Specialize.class) != null) {
            return false;
        }
        if (callerAnnotatedWith(invoke, Specialize.class) && callee.getAnnotation(DeoptTest.class) != null) {
            return false;
        }

        if (!Uninterruptible.Utils.inliningAllowed(caller, callee)) {
            return false;
        }
        if (!mustNotAllocateCallee(caller) && mustNotAllocate(callee)) {
            return false;
        }
        /*
         * Note that we do not check callee.canBeInlined() yet. Otherwise a @NeverInline annotation
         * on a virtual target method would also prevent inlining of a concrete implementation
         * method (after a later de-virtualization of the invoke) that is not annotated
         * with @NeverInline. It is the responsibility of every inlining phase to check
         * canBeInlined().
         */
        return invoke.useForInlining();
    }

    private static void handleSpecialization(final HostedMethod method, CallTargetNode targetNode, HostedMethod invokeTarget, HostedMethod invokeImplementation) {
        if (method.getAnnotation(Specialize.class) != null && !method.compilationInfo.isDeoptTarget() && invokeTarget.getAnnotation(DeoptTest.class) != null) {
            /*
             * Collect the constant arguments to a method which should be specialized.
             */
            if (invokeImplementation.compilationInfo.specializedArguments != null) {
                VMError.shouldNotReachHere("Specialized method " + invokeImplementation.format("%H.%n(%p)") + " can only be called from one place");
            }
            invokeImplementation.compilationInfo.specializedArguments = new ConstantNode[targetNode.arguments().size()];
            int idx = 0;
            for (ValueNode argument : targetNode.arguments()) {
                if (!(argument instanceof ConstantNode)) {
                    VMError.shouldNotReachHere("Argument " + idx + " of specialized method " + invokeImplementation.format("%H.%n(%p)") + " is not constant");
                }
                invokeImplementation.compilationInfo.specializedArguments[idx++] = (ConstantNode) argument;
            }
        }
    }

    protected void ensureCompiled(HostedMethod method, CompileReason reason) {
        CompilationInfo compilationInfo = method.compilationInfo;

        if (printMethodHistogram) {
            if (reason instanceof DirectCallReason) {
                compilationInfo.numDirectCalls.incrementAndGet();
            } else if (reason instanceof VirtualCallReason) {
                compilationInfo.numVirtualCalls.incrementAndGet();
            } else if (reason instanceof EntryPointReason) {
                compilationInfo.numEntryPointCalls.incrementAndGet();
            }
        }

        /*
         * Fast non-atomic check if method is already scheduled for compilation, to avoid frequent
         * access of the ConcurrentHashMap.
         */
        if (compilationInfo.inCompileQueue) {
            return;
        }

        CompileTask task = new CompileTask(method, reason);
        CompileTask oldTask = compilations.putIfAbsent(method, task);
        if (oldTask != null) {
            return;
        }
        compilationInfo.inCompileQueue = true;

        executor.execute(task);
        method.setCompiled();
    }

    class HostedCompilationResultBuilderFactory implements CompilationResultBuilderFactory {
        @Override
        public CompilationResultBuilder createBuilder(CodeGenProviders providers, FrameMap frameMap, Assembler asm, DataBuilder dataBuilder,
                        FrameContext frameContext, OptionValues options, DebugContext debug, CompilationResult compilationResult, Register uncompressedNullRegister) {
            return new CompilationResultBuilder(providers, frameMap, asm, dataBuilder, frameContext, options, debug, compilationResult, uncompressedNullRegister,
                            EconomicMap.wrapMap(dataCache));
        }
    }

    protected CompilationResult doCompile(DebugContext debug, final HostedMethod method, CompilationIdentifier compilationIdentifier, CompileReason reason) {
        CompileFunction fun = method.compilationInfo.getCustomCompileFunction();
        if (fun == null) {
            fun = this::defaultCompileFunction;
        }
        return fun.compile(debug, method, compilationIdentifier, reason, runtimeConfig);
    }

    @SuppressWarnings("try")
    private CompilationResult defaultCompileFunction(DebugContext debug, HostedMethod method, CompilationIdentifier compilationIdentifier, CompileReason reason, RuntimeConfiguration config) {
        if (NativeImageOptions.PrintAOTCompilation.getValue()) {
            System.out.println("Compiling " + method.format("%r %H.%n(%p)") + "  [" + reason + "]");
        }

        try {
            SubstrateBackend backend = config.lookupBackend(method);

            VMError.guarantee(method.compilationInfo.getCompilationGraph() != null, "The following method is reachable during compilation, but was not seen during Bytecode parsing: " + method);
            StructuredGraph graph = method.compilationInfo.createGraph(debug, compilationIdentifier, true);

            if (method.compilationInfo.specializedArguments != null) {
                // Do the specialization: replace the argument locals with the constant arguments.
                int idx = 0;
                for (ConstantNode argument : method.compilationInfo.specializedArguments) {
                    ParameterNode local = graph.getParameter(idx++);
                    if (local != null) {
                        local.replaceAndDelete(ConstantNode.forConstant(argument.asJavaConstant(), runtimeConfig.getProviders().getMetaAccess(), graph));
                    }
                }
            }

            /* Check that graph is in good shape before compilation. */
            assert GraphOrder.assertSchedulableGraph(graph);

            try (DebugContext.Scope s = debug.scope("Compiling", graph, method, this)) {

                if (deoptimizeAll && method.compilationInfo.canDeoptForTesting) {
                    insertDeoptTests(method, graph);
                }
                method.compilationInfo.numNodesBeforeCompilation = graph.getNodeCount();
                method.compilationInfo.numDeoptEntryPoints = graph.getNodes().filter(DeoptEntryNode.class).count();
                method.compilationInfo.numDuringCallEntryPoints = graph.getNodes(MethodCallTargetNode.TYPE).snapshot().stream()
                                .map(MethodCallTargetNode::invoke)
                                .filter(invoke -> method.compilationInfo.isDeoptEntry(invoke.bci(), true, false))
                                .count();

                Suites suites = method.compilationInfo.isDeoptTarget() ? deoptTargetSuites : regularSuites;
                LIRSuites lirSuites = method.compilationInfo.isDeoptTarget() ? deoptTargetLIRSuites : regularLIRSuites;

                CompilationResult result = backend.newCompilationResult(compilationIdentifier, method.format("%H.%n(%p)"));

                try (Indent indent = debug.logAndIndent("compile %s", method)) {
                    GraalCompiler.compileGraph(graph, method, backend.getProviders(), backend, null, getOptimisticOpts(), method.getProfilingInfo(), suites, lirSuites, result,
                                    new HostedCompilationResultBuilderFactory(), false);
                }
                method.compilationInfo.numNodesAfterCompilation = graph.getNodeCount();

                if (method.compilationInfo.isDeoptTarget()) {
                    assert verifyDeoptTarget(method, graph, result);
                }
                ensureCalleesCompiled(method, reason, result);

                /* Shrink resulting code array to minimum size, to reduze memory footprint. */
                if (result.getTargetCode().length > result.getTargetCodeSize()) {
                    result.setTargetCode(Arrays.copyOf(result.getTargetCode(), result.getTargetCodeSize()), result.getTargetCodeSize());
                }

                return result;
            }
        } catch (Throwable ex) {
            GraalError error = ex instanceof GraalError ? (GraalError) ex : new GraalError(ex);
            error.addContext("method: " + method.format("%r %H.%n(%p)") + "  [" + reason + "]");
            throw error;
        }
    }

    protected void ensureCalleesCompiled(HostedMethod method, CompileReason reason, CompilationResult result) {
        for (Infopoint infopoint : result.getInfopoints()) {
            if (infopoint instanceof Call) {
                Call call = (Call) infopoint;
                HostedMethod callTarget = (HostedMethod) call.target;
                if (call.direct) {
                    ensureCompiled(callTarget, new DirectCallReason(method, reason));
                } else if (callTarget != null && callTarget.getImplementations() != null) {
                    for (HostedMethod impl : callTarget.getImplementations()) {
                        ensureCompiled(impl, new VirtualCallReason(method, callTarget, reason));
                    }
                }
            }
        }
        for (DataPatch dataPatch : result.getDataPatches()) {
            Reference reference = dataPatch.reference;
            if (reference instanceof ConstantReference) {
                VMConstant constant = ((ConstantReference) reference).getConstant();
                if (constant instanceof SubstrateMethodPointerConstant) {
                    MethodPointer pointer = ((SubstrateMethodPointerConstant) constant).pointer();
                    final ResolvedJavaMethod method1 = pointer.getMethod();
                    HostedMethod hMethod = (HostedMethod) method1;
                    ensureCompiled(hMethod, new MethodPointerConstantReason(method, hMethod, reason));
                }
            }
        }
    }

    protected void removeDeoptTargetOptimizations(Suites suites) {
        GraalConfiguration.hostedInstance().removeDeoptTargetOptimizations(suites);

        PhaseSuite<HighTierContext> highTier = suites.getHighTier();
        highTier.removePhase(PartialEscapePhase.class);
        highTier.removePhase(ReadEliminationPhase.class);
        highTier.removePhase(BoxNodeOptimizationPhase.class);
        PhaseSuite<MidTierContext> midTier = suites.getMidTier();
        midTier.removePhase(FloatingReadPhase.class);
        PhaseSuite<LowTierContext> lowTier = suites.getLowTier();
        ListIterator<BasePhase<? super LowTierContext>> it = lowTier.findPhase(FixReadsPhase.class);
        if (it != null) {
            FixReadsPhase fixReads = (FixReadsPhase) it.previous();
            it.remove();
            boolean replaceInputsWithConstants = false;
            it.add(new FixReadsPhase(replaceInputsWithConstants, fixReads.getSchedulePhase()));
        }
    }

    private static void removeDeoptTargetOptimizations(LIRSuites lirSuites) {
        ListIterator<LIRPhase<PostAllocationOptimizationContext>> it = lirSuites.getPostAllocationOptimizationStage().findPhase(RedundantMoveElimination.class);
        if (it != null) {
            it.remove();
        }
        lirSuites.getAllocationStage().findPhaseInstance(RegisterAllocationPhase.class).setNeverSpillConstants(true);
    }

    private static boolean verifyDeoptTarget(HostedMethod method, StructuredGraph graph, CompilationResult result) {
        Map<Long, BytecodeFrame> encodedBciMap = new HashMap<>();

        /*
         * All deopt targets must have a graph.
         */
        assert graph != null : "Deopt target must have a graph.";

        /*
         * No deopt targets can have a StackValueNode in the graph.
         */
        assert graph.getNodes(StackValueNode.TYPE).isEmpty() : "No stack value nodes must be present in deopt target.";

        for (Infopoint infopoint : result.getInfopoints()) {
            if (infopoint.debugInfo != null) {
                DebugInfo debugInfo = infopoint.debugInfo;
                if (!debugInfo.hasFrame()) {
                    continue;
                }
                BytecodeFrame topFrame = debugInfo.frame();

                BytecodeFrame rootFrame = topFrame;
                while (rootFrame.caller() != null) {
                    rootFrame = rootFrame.caller();
                }
                assert rootFrame.getMethod().equals(method);

                boolean isDeoptEntry = method.compilationInfo.isDeoptEntry(rootFrame.getBCI(), rootFrame.duringCall, rootFrame.rethrowException);
                if (infopoint instanceof DeoptEntryInfopoint) {
                    assert isDeoptEntry;
                } else if (rootFrame.duringCall && isDeoptEntry) {
                    assert infopoint instanceof Call || isSingleSteppingInfopoint(infopoint);
                } else {
                    continue;
                }

                long encodedBci = FrameInfoEncoder.encodeBci(rootFrame.getBCI(), rootFrame.duringCall, rootFrame.rethrowException);
                if (encodedBciMap.containsKey(encodedBci)) {
                    assert encodedBciMap.get(encodedBci).equals(rootFrame) : "duplicate encoded bci " + encodedBci + " in deopt target " + method + " with different debug info:\n\n" + rootFrame +
                                    "\n\n" + encodedBciMap.get(encodedBci);
                }
                encodedBciMap.put(encodedBci, rootFrame);
            }
        }

        return true;
    }

    private static boolean isSingleSteppingInfopoint(Infopoint infopoint) {
        return infopoint.reason == InfopointReason.METHOD_START ||
                        infopoint.reason == InfopointReason.METHOD_END ||
                        infopoint.reason == InfopointReason.BYTECODE_POSITION;
    }

    /**
     * Returns true if a method should be considered as deoptimization source. This is only a
     * feature for testing. Note that usually all image compiled methods cannot deoptimize.
     */
    protected boolean canDeoptForTesting(HostedMethod method) {
        if (method.getName().equals("<clinit>")) {
            /* Cannot deoptimize into static initializers. */
            return false;
        }

        if (method.getAnnotation(DeoptTest.class) != null) {
            return true;
        }

        if (method.isEntryPoint()) {
            /*
             * Entry points from C have special entry/exit nodes added, so they cannot be
             * deoptimized.
             */
            return false;
        }
        if (method.isNative()) {
            /*
             * Native methods (i.e., the stubs that actually perform the native calls) cannot be
             * deoptimized.
             */
            return false;
        }
        if (method.wrapped.isIntrinsicMethod()) {
            return false;
        }
        if (Uninterruptible.Utils.isUninterruptible(method)) {
            return false;
        }
        if (method.getAnnotation(RestrictHeapAccess.class) != null) {
            return false;
        }
        if (StubCallingConvention.Utils.hasStubCallingConvention(method)) {
            /* Deoptimization runtime cannot fill the callee saved registers. */
            return false;
        }
        if (containsStackValueNode(method)) {
            return false;
        }

        if (deoptimizeAll) {
            /*
             * The DeoptimizeAll option is set. So we use all methods for deoptimization testing.
             * Exclude some "runtime" methods, like the heap code, via this blacklist. Issue GR-1706
             * tracks the bug in DebugValueMap.
             */
            String className = method.getDeclaringClass().getName();
            if (className.contains("/svm/core/code/CodeInfoEncoder") ||
                            className.contains("com/oracle/svm/core/thread/JavaThreads") ||
                            className.contains("com/oracle/svm/core/thread/PlatformThreads") ||
                            className.contains("com/oracle/svm/core/heap/") ||
                            className.contains("com/oracle/svm/core/genscavenge/") ||
                            className.contains("com/oracle/svm/core/thread/VMOperationControl") ||
                            className.contains("debug/internal/DebugValueMap") && method.getName().equals("registerTopLevel")) {
                return false;
            }
            /*
             * Method without bytecodes, e.g., methods that have a manually constructed graph, are
             * usually not deoptimizable. This needs to change as soon as we want to runtime compile
             * our synthetic annotation methods.
             */
            if (method.getCode() == null) {
                return false;
            }

            return true;
        } else {
            return false;
        }
    }

    /**
     * Inserts a call to {@link DeoptTester#deoptTest} right after FixedWithNextNode StateSplits.
     *
     * @param method method that is being augmented with deopt test calls
     * @param graph The graph of a deoptimizable method or the corresponding deopt target method.
     */
    private static void insertDeoptTests(HostedMethod method, StructuredGraph graph) {
        for (Node node : graph.getNodes()) {
            if (node instanceof FixedWithNextNode && node instanceof StateSplit && !(node instanceof InvokeNode) && !(node instanceof ForeignCallNode) && !(node instanceof DeoptTestNode) &&
                            !(method.isSynchronized() && node instanceof StartNode)) {
                FixedWithNextNode fixedWithNext = (FixedWithNextNode) node;
                FixedNode next = fixedWithNext.next();
                DeoptTestNode testNode = graph.add(new DeoptTestNode());
                fixedWithNext.setNext(null);
                testNode.setNext(next);
                fixedWithNext.setNext(testNode);
                if (((StateSplit) node).hasSideEffect() && ((StateSplit) node).stateAfter() != null) {
                    testNode.setStateAfter(((StateSplit) node).stateAfter().duplicateWithVirtualState());
                } else {
                    testNode.setStateAfter(GraphUtil.findLastFrameState((FixedNode) node).duplicateWithVirtualState());
                }
            }
        }
    }

    public Map<HostedMethod, CompilationResult> getCompilationResults() {
        Map<HostedMethod, CompilationResult> result = new TreeMap<>();
        for (Entry<HostedMethod, CompileTask> entry : compilations.entrySet()) {
            result.put(entry.getKey(), entry.getValue().result);
        }
        return result;
    }

    public Suites getRegularSuites() {
        return regularSuites;
    }
}<|MERGE_RESOLUTION|>--- conflicted
+++ resolved
@@ -133,11 +133,7 @@
 import org.graalvm.compiler.virtual.phases.ea.ReadEliminationPhase;
 import org.graalvm.nativeimage.ImageSingletons;
 
-<<<<<<< HEAD
-import com.oracle.graal.pointsto.BigBang;
-=======
 import com.oracle.graal.pointsto.flow.AnalysisParsedGraph;
->>>>>>> 8da850a9
 import com.oracle.graal.pointsto.infrastructure.GraphProvider.Purpose;
 import com.oracle.graal.pointsto.meta.AnalysisField;
 import com.oracle.graal.pointsto.meta.AnalysisMethod;
@@ -818,15 +814,6 @@
     }
 
     public void scheduleEntryPoints() {
-<<<<<<< HEAD
-        universe.getMethods().stream()
-                        .filter(method -> (method.isEntryPoint() || CompilationInfoSupport.singleton().isForcedCompilation(method)) && !ignoreEntryPoint(method))
-                        .forEach(method -> ensureCompiled(method, new EntryPointReason()));
-        universe.getMethods().stream()
-                        .map(method -> method.compilationInfo.getDeoptTargetMethod())
-                        .filter(deoptTargetMethod -> deoptTargetMethod != null)
-                        .forEach(deoptTargetMethod -> ensureCompiled(deoptTargetMethod, new EntryPointReason()));
-=======
         for (HostedMethod method : universe.getMethods()) {
             if (!ignoreEntryPoint(method) && (method.isEntryPoint() || CompilationInfoSupport.singleton().isForcedCompilation(method)) ||
                             method.wrapped.isDirectRootMethod() && method.wrapped.isImplementationInvoked()) {
@@ -843,7 +830,6 @@
                 ensureCompiled(deoptTargetMethod, new EntryPointReason());
             }
         }
->>>>>>> 8da850a9
     }
 
     @SuppressWarnings("unused")
