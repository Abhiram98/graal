/*
 * Copyright (c) 2013, 2019, Oracle and/or its affiliates. All rights reserved.
 * DO NOT ALTER OR REMOVE COPYRIGHT NOTICES OR THIS FILE HEADER.
 *
 * This code is free software; you can redistribute it and/or modify it
 * under the terms of the GNU General Public License version 2 only, as
 * published by the Free Software Foundation.  Oracle designates this
 * particular file as subject to the "Classpath" exception as provided
 * by Oracle in the LICENSE file that accompanied this code.
 *
 * This code is distributed in the hope that it will be useful, but WITHOUT
 * ANY WARRANTY; without even the implied warranty of MERCHANTABILITY or
 * FITNESS FOR A PARTICULAR PURPOSE.  See the GNU General Public License
 * version 2 for more details (a copy is included in the LICENSE file that
 * accompanied this code).
 *
 * You should have received a copy of the GNU General Public License version
 * 2 along with this work; if not, write to the Free Software Foundation,
 * Inc., 51 Franklin St, Fifth Floor, Boston, MA 02110-1301 USA.
 *
 * Please contact Oracle, 500 Oracle Parkway, Redwood Shores, CA 94065 USA
 * or visit www.oracle.com if you need additional information or have any
 * questions.
 */
package com.oracle.svm.core.posix.thread;

import org.graalvm.compiler.core.common.SuppressFBWarnings;
import org.graalvm.nativeimage.ImageSingletons;
import org.graalvm.nativeimage.ObjectHandle;
import org.graalvm.nativeimage.Platform.HOSTED_ONLY;
import org.graalvm.nativeimage.Platforms;
import org.graalvm.nativeimage.StackValue;
import org.graalvm.nativeimage.UnmanagedMemory;
import org.graalvm.nativeimage.c.function.CEntryPoint;
import org.graalvm.nativeimage.c.function.CEntryPoint.Publish;
import org.graalvm.nativeimage.c.function.CEntryPointLiteral;
import org.graalvm.nativeimage.c.function.CFunctionPointer;
import org.graalvm.nativeimage.c.struct.SizeOf;
import org.graalvm.nativeimage.c.type.CCharPointer;
import org.graalvm.nativeimage.c.type.CTypeConversion;
import org.graalvm.nativeimage.c.type.CTypeConversion.CCharPointerHolder;
import org.graalvm.nativeimage.c.type.VoidPointer;
import org.graalvm.nativeimage.c.type.WordPointer;
import org.graalvm.nativeimage.impl.UnmanagedMemorySupport;
import org.graalvm.word.Pointer;
import org.graalvm.word.PointerBase;
import org.graalvm.word.UnsignedWord;
import org.graalvm.word.WordBase;
import org.graalvm.word.WordFactory;

import com.oracle.svm.core.Uninterruptible;
import com.oracle.svm.core.annotate.Inject;
import com.oracle.svm.core.annotate.RecomputeFieldValue;
import com.oracle.svm.core.annotate.TargetClass;
import com.oracle.svm.core.c.CGlobalData;
import com.oracle.svm.core.c.CGlobalDataFactory;
import com.oracle.svm.core.c.function.CEntryPointActions;
import com.oracle.svm.core.c.function.CEntryPointErrors;
import com.oracle.svm.core.c.function.CEntryPointOptions;
import com.oracle.svm.core.c.function.CEntryPointSetup.LeaveDetachThreadEpilogue;
import com.oracle.svm.core.feature.AutomaticallyRegisteredImageSingleton;
import com.oracle.svm.core.graal.stackvalue.UnsafeStackValue;
import com.oracle.svm.core.os.IsDefined;
import com.oracle.svm.core.posix.PosixUtils;
import com.oracle.svm.core.posix.headers.Errno;
import com.oracle.svm.core.posix.headers.Pthread;
import com.oracle.svm.core.posix.headers.Pthread.pthread_attr_t;
import com.oracle.svm.core.posix.headers.Pthread.pthread_cond_t;
import com.oracle.svm.core.posix.headers.Pthread.pthread_mutex_t;
import com.oracle.svm.core.posix.headers.Sched;
import com.oracle.svm.core.posix.headers.Time;
import com.oracle.svm.core.posix.headers.Unistd;
import com.oracle.svm.core.posix.headers.darwin.DarwinPthread;
import com.oracle.svm.core.posix.headers.linux.LinuxPthread;
import com.oracle.svm.core.posix.pthread.PthreadConditionUtils;
import com.oracle.svm.core.stack.StackOverflowCheck;
import com.oracle.svm.core.thread.Parker;
import com.oracle.svm.core.thread.Parker.ParkerFactory;
import com.oracle.svm.core.thread.PlatformThreads;
import com.oracle.svm.core.util.UnsignedUtils;
import com.oracle.svm.core.util.VMError;

import jdk.internal.misc.Unsafe;

@AutomaticallyRegisteredImageSingleton(PlatformThreads.class)
public final class PosixPlatformThreads extends PlatformThreads {

    @SuppressFBWarnings(value = "BC", justification = "Cast for @TargetClass")
    private static Target_java_lang_Thread toTarget(Thread thread) {
        return Target_java_lang_Thread.class.cast(thread);
    }

    @Platforms(HOSTED_ONLY.class)
    PosixPlatformThreads() {
    }

    @Override
    protected boolean doStartThread(Thread thread, long stackSize) {
        pthread_attr_t attributes = UnsafeStackValue.get(pthread_attr_t.class);
        if (Pthread.pthread_attr_init(attributes) != 0) {
            return false;
        }
        try {
            if (Pthread.pthread_attr_setdetachstate(attributes, Pthread.PTHREAD_CREATE_JOINABLE()) != 0) {
                return false;
            }

            UnsignedWord threadStackSize = WordFactory.unsigned(stackSize);
            /* If there is a chosen stack size, use it as the stack size. */
            if (threadStackSize.notEqual(WordFactory.zero())) {
                /* Make sure the chosen stack size is large enough. */
                threadStackSize = UnsignedUtils.max(threadStackSize, Pthread.PTHREAD_STACK_MIN());
                /* Make sure the chosen stack size is a multiple of the system page size. */
                threadStackSize = UnsignedUtils.roundUp(threadStackSize, WordFactory.unsigned(Unistd.getpagesize()));

                if (Pthread.pthread_attr_setstacksize(attributes, threadStackSize) != 0) {
                    return false;
                }
            }

            ThreadStartData startData = prepareStart(thread, SizeOf.get(ThreadStartData.class));

            Pthread.pthread_tPointer newThread = UnsafeStackValue.get(Pthread.pthread_tPointer.class);
            if (Pthread.pthread_create(newThread, attributes, PosixPlatformThreads.pthreadStartRoutine.getFunctionPointer(), startData) != 0) {
                undoPrepareStartOnError(thread, startData);
                return false;
            }

            setPthreadIdentifier(thread, newThread.read());
            return true;
        } finally {
            Pthread.pthread_attr_destroy(attributes);
        }
    }

    private static void setPthreadIdentifier(Thread thread, Pthread.pthread_t pthread) {
        toTarget(thread).hasPthreadIdentifier = true;
        toTarget(thread).pthreadIdentifier = pthread;
    }

    static Pthread.pthread_t getPthreadIdentifier(Thread thread) {
        return toTarget(thread).pthreadIdentifier;
    }

    static boolean hasThreadIdentifier(Thread thread) {
        return toTarget(thread).hasPthreadIdentifier;
    }

    /**
     * Try to set the native name of the current thread.
     *
     * Failures are ignored.
     */
    @Override
    protected void setNativeName(Thread thread, String name) {
        if (!hasThreadIdentifier(thread)) {
            /*
             * The thread was not started from Java code, but started from C code and attached
             * manually to SVM. We do not want to interfere with such threads.
             */
            return;
        }

        if (IsDefined.isDarwin() && thread != Thread.currentThread()) {
            /* Darwin only allows setting the name of the current thread. */
            return;
        }

        /* Use at most 15 characters from the right end of the name. */
        final int startIndex = Math.max(0, name.length() - 15);
        final String pthreadName = name.substring(startIndex);
        assert pthreadName.length() < 16 : "thread name for pthread has a maximum length of 16 characters including the terminating 0";
        try (CCharPointerHolder threadNameHolder = CTypeConversion.toCString(pthreadName)) {
            if (IsDefined.isLinux()) {
                LinuxPthread.pthread_setname_np(getPthreadIdentifier(thread), threadNameHolder.get());
            } else if (IsDefined.isDarwin()) {
                assert thread == Thread.currentThread() : "Darwin only allows setting the name of the current thread";
                DarwinPthread.pthread_setname_np(threadNameHolder.get());
            } else {
                VMError.unsupportedFeature("PosixPlatformThreads.setNativeName on unknown OS");
            }
        }
    }

    @Override
    protected void yieldCurrent() {
        Sched.sched_yield();
    }

    private static final CEntryPointLiteral<CFunctionPointer> pthreadStartRoutine = CEntryPointLiteral.create(PosixPlatformThreads.class, "pthreadStartRoutine", ThreadStartData.class);

    private static class PthreadStartRoutinePrologue implements CEntryPointOptions.Prologue {
        private static final CGlobalData<CCharPointer> errorMessage = CGlobalDataFactory.createCString("Failed to attach a newly launched thread.");

        @SuppressWarnings("unused")
        @Uninterruptible(reason = "prologue")
        static void enter(ThreadStartData data) {
            int code = CEntryPointActions.enterAttachThread(data.getIsolate(), true, false);
            if (code != CEntryPointErrors.NO_ERROR) {
                CEntryPointActions.failFatally(code, errorMessage.get());
            }
        }
    }

    @CEntryPoint(include = CEntryPoint.NotIncludedAutomatically.class, publishAs = Publish.NotPublished)
    @CEntryPointOptions(prologue = PthreadStartRoutinePrologue.class, epilogue = LeaveDetachThreadEpilogue.class)
    static WordBase pthreadStartRoutine(ThreadStartData data) {
        ObjectHandle threadHandle = data.getThreadHandle();
        freeStartData(data);

        threadStartRoutine(threadHandle);

        return WordFactory.nullPointer();
    }

    @Override
    protected void beforeThreadRun(Thread thread) {
        /* Complete the initialization of the thread, now that it is (nearly) running. */
        setPthreadIdentifier(thread, Pthread.pthread_self());
        setNativeName(thread, thread.getName());
    }

    @Override
    @Uninterruptible(reason = "Called from uninterruptible code.", mayBeInlined = true)
    public OSThreadHandle startThreadUnmanaged(CFunctionPointer threadRoutine, PointerBase userData, int stackSize) {
        pthread_attr_t attributes = StackValue.get(pthread_attr_t.class);
        int status = Pthread.pthread_attr_init_no_transition(attributes);
        if (status != 0) {
            return WordFactory.nullPointer();
        }
        try {
            status = Pthread.pthread_attr_setdetachstate_no_transition(attributes, Pthread.PTHREAD_CREATE_JOINABLE());
            if (status != 0) {
                return WordFactory.nullPointer();
            }

            UnsignedWord threadStackSize = WordFactory.unsigned(stackSize);
            /* If there is a chosen stack size, use it as the stack size. */
            if (threadStackSize.notEqual(WordFactory.zero())) {
                /* Make sure the chosen stack size is large enough. */
                threadStackSize = UnsignedUtils.max(threadStackSize, Pthread.PTHREAD_STACK_MIN());
                /* Make sure the chosen stack size is a multiple of the system page size. */
                threadStackSize = UnsignedUtils.roundUp(threadStackSize, WordFactory.unsigned(Unistd.NoTransitions.getpagesize()));

                status = Pthread.pthread_attr_setstacksize_no_transition(attributes, threadStackSize);
                if (status != 0) {
                    return WordFactory.nullPointer();
                }
            }

            Pthread.pthread_tPointer newThread = StackValue.get(Pthread.pthread_tPointer.class);

            status = Pthread.pthread_create_no_transition(newThread, attributes, threadRoutine, userData);
            if (status != 0) {
                return WordFactory.nullPointer();
            }

            return (OSThreadHandle) newThread.read();
        } finally {
            Pthread.pthread_attr_destroy_no_transition(attributes);
        }
    }

    @Override
    @Uninterruptible(reason = "Called from uninterruptible code.", mayBeInlined = true)
    public boolean joinThreadUnmanaged(OSThreadHandle threadHandle, WordPointer threadExitStatus) {
        int status = Pthread.pthread_join_no_transition((Pthread.pthread_t) threadHandle, threadExitStatus);
        return status == 0;
    }

    @Override
    @Uninterruptible(reason = "Called from uninterruptible code.", mayBeInlined = true)
    public ThreadLocalKey createUnmanagedThreadLocal() {
        Pthread.pthread_key_tPointer key = StackValue.get(Pthread.pthread_key_tPointer.class);
        PosixUtils.checkStatusIs0(Pthread.pthread_key_create(key, WordFactory.nullPointer()), "pthread_key_create(key, keyDestructor): failed.");
        return (ThreadLocalKey) key.read();
    }

    @Override
    @Uninterruptible(reason = "Called from uninterruptible code.", mayBeInlined = true)
    public void deleteUnmanagedThreadLocal(ThreadLocalKey key) {
        int resultCode = Pthread.pthread_key_delete((Pthread.pthread_key_t) key);
        PosixUtils.checkStatusIs0(resultCode, "pthread_key_delete(key): failed.");
    }

    @Override
    @Uninterruptible(reason = "Called from uninterruptible code.", mayBeInlined = true)
    @SuppressWarnings("unchecked")
    public <T extends WordBase> T getUnmanagedThreadLocalValue(ThreadLocalKey key) {
<<<<<<< HEAD
=======
        /*
         * Although this method is not async-signal-safe in general we rely on
         * implementation-specific behavior here.
         */
>>>>>>> 114067fc
        return (T) Pthread.pthread_getspecific((Pthread.pthread_key_t) key);
    }

    @Override
    @Uninterruptible(reason = "Called from uninterruptible code.", mayBeInlined = true)
    public void setUnmanagedThreadLocalValue(ThreadLocalKey key, WordBase value) {
        int resultCode = Pthread.pthread_setspecific((Pthread.pthread_key_t) key, (VoidPointer) value);
        PosixUtils.checkStatusIs0(resultCode, "pthread_setspecific(key, value): wrong arguments.");
    }

    @Override
    @SuppressWarnings("unused")
    @Uninterruptible(reason = "Called from uninterruptible code.", mayBeInlined = true)
    public void closeOSThreadHandle(OSThreadHandle threadHandle) {
        // pthread_t doesn't need closing
    }
}

@TargetClass(Thread.class)
final class Target_java_lang_Thread {
    @Inject //
    @RecomputeFieldValue(kind = RecomputeFieldValue.Kind.Reset)//
    boolean hasPthreadIdentifier;

    /**
     * Every thread started by {@link PosixPlatformThreads#doStartThread} has an opaque pthread_t.
     */
    @Inject //
    @RecomputeFieldValue(kind = RecomputeFieldValue.Kind.Reset)//
    Pthread.pthread_t pthreadIdentifier;
}

/**
 * {@link PosixParker} is based on HotSpot class {@code Parker} in {@code os_posix.cpp}, as of JDK
 * 19 (git commit hash: 967a28c3d85fdde6d5eb48aa0edd8f7597772469, JDK tag: jdk-19+36).
 */
final class PosixParker extends Parker {
    private static final Unsafe U = Unsafe.getUnsafe();
    private static final long EVENT_OFFSET = U.objectFieldOffset(PosixParker.class, "event");

    private pthread_mutex_t mutex;
    private pthread_cond_t relativeCond;
    private pthread_cond_t absoluteCond;

    /** The condition on which the owning thread is currently blocked. Guarded by {@link #mutex}. */
    private pthread_cond_t currentCond;

    /** Permit: 1 if an unpark is pending, otherwise 0. */
    private volatile int event = 0;

    PosixParker() {
        // Allocate mutex and condition in a single step so that they are adjacent in memory.
        UnsignedWord mutexSize = SizeOf.unsigned(pthread_mutex_t.class);
        UnsignedWord condSize = SizeOf.unsigned(pthread_cond_t.class);
        Pointer memory = UnmanagedMemory.malloc(mutexSize.add(condSize.multiply(2)));
        mutex = (pthread_mutex_t) memory;
        relativeCond = (pthread_cond_t) memory.add(mutexSize);
        absoluteCond = (pthread_cond_t) memory.add(mutexSize).add(condSize);

        final Pthread.pthread_mutexattr_t mutexAttr = WordFactory.nullPointer();
        PosixUtils.checkStatusIs0(Pthread.pthread_mutex_init(mutex, mutexAttr), "mutex initialization");
        PosixUtils.checkStatusIs0(PthreadConditionUtils.initConditionWithRelativeTime(relativeCond), "relative-time condition variable initialization");
        PosixUtils.checkStatusIs0(PthreadConditionUtils.initConditionWithAbsoluteTime(absoluteCond), "absolute-time condition variable initialization");
    }

    @Override
    protected void reset() {
        event = 0;
    }

    @Override
    protected boolean tryFastPark() {
        // We depend on getAndSet having full barrier semantics since we are not locking
        return U.getAndSetInt(this, EVENT_OFFSET, 0) != 0;
    }

    @Override
    protected void park(boolean isAbsolute, long time) {
        assert time >= 0 && !(isAbsolute && time == 0) : "must not be called otherwise";
        StackOverflowCheck.singleton().makeYellowZoneAvailable();
        try {
            park0(isAbsolute, time);
        } finally {
            StackOverflowCheck.singleton().protectYellowZone();
        }
    }

    private void park0(boolean isAbsolute, long time) {
        int status = Pthread.pthread_mutex_trylock_no_transition(mutex);
        if (status == Errno.EBUSY()) {
            /* Another thread is unparking us, so don't wait. This may cause spurious wakeups. */
            return;
        }
        PosixUtils.checkStatusIs0(status, "park: mutex_trylock");

        try {
            if (event == 0) {
                assert currentCond.isNull();
                try {
                    if (time == 0) {
                        currentCond = relativeCond;
                        status = Pthread.pthread_cond_wait(currentCond, mutex);
                    } else {
                        currentCond = isAbsolute ? absoluteCond : relativeCond;
                        Time.timespec deadline = UnsafeStackValue.get(Time.timespec.class);
                        PthreadConditionUtils.fillTimespec(deadline, time, isAbsolute);
                        status = Pthread.pthread_cond_timedwait(currentCond, mutex, deadline);
                    }
                    assert status == 0 || status == Errno.ETIMEDOUT();
                } finally {
                    currentCond = WordFactory.nullPointer();
                }
            }
            event = 0;
        } finally {
            PosixUtils.checkStatusIs0(Pthread.pthread_mutex_unlock(mutex), "park: mutex_unlock");
            /*
             * Paranoia to ensure our locked and lock-free paths interact correctly with each other
             * and Java-level accesses.
             */
            U.fullFence();
        }
    }

    @Override
    protected void unpark() {
        StackOverflowCheck.singleton().makeYellowZoneAvailable();
        try {
            int s;
            pthread_cond_t p;
            int status = Pthread.pthread_mutex_trylock_no_transition(mutex);
            if (status == Errno.EBUSY()) { // more expensive transition when potentially blocking:
                status = Pthread.pthread_mutex_lock(mutex);
            }
            PosixUtils.checkStatusIs0(status, "PosixParker.unpark(): mutex lock");
            try {
                s = event;
                event = 1;
                p = currentCond;
            } finally {
                PosixUtils.checkStatusIs0(Pthread.pthread_mutex_unlock(mutex), "PosixParker.unpark(): mutex unlock");
            }
            if (s == 0 && p.isNonNull()) {
                /*
                 * Signal without holding the mutex, which is safe and avoids futile wakeups if the
                 * platform does not implement wait morphing.
                 */
                PosixUtils.checkStatusIs0(Pthread.pthread_cond_signal(p), "PosixParker.unpark(): condition variable signal");
            }
        } finally {
            StackOverflowCheck.singleton().protectYellowZone();
        }
    }

    @Override
    @Uninterruptible(reason = "Called from uninterruptible code.", mayBeInlined = true)
    protected void release() {
        /* The conditions and the mutex are allocated with a single malloc. */
        int status = Pthread.pthread_cond_destroy(relativeCond);
        assert status == 0;
        relativeCond = WordFactory.nullPointer();

        status = Pthread.pthread_cond_destroy(absoluteCond);
        assert status == 0;
        absoluteCond = WordFactory.nullPointer();

        status = Pthread.pthread_mutex_destroy(mutex);
        assert status == 0;
        ImageSingletons.lookup(UnmanagedMemorySupport.class).free(mutex);
        mutex = WordFactory.nullPointer();
    }
}

@AutomaticallyRegisteredImageSingleton(ParkerFactory.class)
class PosixParkerFactory implements Parker.ParkerFactory {
    @Override
    public Parker acquire() {
        return new PosixParker();
    }
}<|MERGE_RESOLUTION|>--- conflicted
+++ resolved
@@ -287,13 +287,10 @@
     @Uninterruptible(reason = "Called from uninterruptible code.", mayBeInlined = true)
     @SuppressWarnings("unchecked")
     public <T extends WordBase> T getUnmanagedThreadLocalValue(ThreadLocalKey key) {
-<<<<<<< HEAD
-=======
         /*
          * Although this method is not async-signal-safe in general we rely on
          * implementation-specific behavior here.
          */
->>>>>>> 114067fc
         return (T) Pthread.pthread_getspecific((Pthread.pthread_key_t) key);
     }
 
