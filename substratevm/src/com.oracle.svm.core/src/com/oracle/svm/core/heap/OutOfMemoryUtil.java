--- conflicted
+++ resolved
@@ -39,11 +39,7 @@
         return reportOutOfMemoryError(OUT_OF_MEMORY_ERROR);
     }
 
-<<<<<<< HEAD
-    @Uninterruptible(reason = "Called from uninterruptible code.", calleeMustBe = false, mayBeInlined = true)
-=======
     @Uninterruptible(reason = "Not uninterruptible but it doesn't matter for the callers.", calleeMustBe = false)
->>>>>>> 114067fc
     @RestrictHeapAccess(access = RestrictHeapAccess.Access.NO_ALLOCATION, reason = "Can't allocate while out of memory.")
     public static OutOfMemoryError reportOutOfMemoryError(OutOfMemoryError error) {
         if (SubstrateGCOptions.ExitOnOutOfMemoryError.getValue()) {
