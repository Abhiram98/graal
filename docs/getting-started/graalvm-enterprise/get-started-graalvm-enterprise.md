--- conflicted
+++ resolved
@@ -22,12 +22,7 @@
 
 ## Install GraalVM Enterprise
 
-<<<<<<< HEAD
 Choose your operating system and proceed to the installation steps for your specific platform:
-=======
-Getting GraalVM Enterprise installed and ready-to-go should take a few minutes.
-Choose your operating system and environment, and proceed to the installation steps:
->>>>>>> 1ef351ef
 
 * Oracle Cloud 
   * [OCI Compute with Oracle Linux 7/8](oci/installation-compute-instance-yum.md)
@@ -41,28 +36,12 @@
 ## Running Applications
 
 The core distribution of GraalVM includes the JVM and the GraalVM compiler.
-Having downloaded and installed GraalVM, you can already run any Java application unmodified.
-
-<<<<<<< HEAD
+Having installed GraalVM, you can already run any Java application unmodified.
+
 Other languages support can be installed on request, using **gu** -- the GraalVM Updater tool to install additional language runtimes and utilities.
 Further below you will find information on how to add other optionally available GraalVM runtimes including JavaScript, Node.js, LLVM, Ruby, R, Python, and WebAssembly.
 
 ## Runtime for Different Languages
-=======
-The core distribution of GraalVM Enterprise includes the JVM, the GraalVM compiler, the LLVM runtime, and the JavaScript runtime.
-Having downloaded and installed GraalVM Enterprise, you are ready to run Java, JavaScript, and LLVM-based applications.
-
-GraalVM Enterprise's `/bin` directory is similar to that of a standard JDK, but includes several additional launchers and utilities:
-- **js** -- a JavaScript launcher
-- **lli** -- a LLVM bitcode launcher
-- **gu** -- the GraalVM Updater tool to install additional language runtimes and utilities
-
-Check the versions of the runtimes provided by default:
-```shell
-java version "17.0.3" 2022-04-19 LTS
-Java(TM) SE Runtime Environment GraalVM EE 22.1.0 (build 17.0.3+8-LTS-jvmci-22.1-b05)
-Java HotSpot(TM) 64-Bit Server VM GraalVM EE 22.1.0 (build 17.0.3+8-LTS-jvmci-22.1-b05, mixed mode, sharing)
->>>>>>> 1ef351ef
 
 ### Java
 
@@ -118,7 +97,7 @@
 
 ```shell
 $GRAALVM_HOME/bin/node -v
-v16.14.2
+$GRAALVM_HOME/bin/npm show <package name> version
 ```
 
 More than 100,000 npm packages are regularly tested and are compatible with GraalVM Enterprise, including modules like express, react, async, request, browserify, grunt, mocha, and underscore.
@@ -339,85 +318,6 @@
 
 More detailed documentation on this innovative technology is available in the [Native Image reference manual](../../reference-manual/native-image/README.md).
 
-## Polyglot Capabilities of Native Image
-
-GraalVM Enterprise makes it possible to use polyglot capabilities when building native executables.
-Take this example of a JSON pretty-printer Java program that embeds some JavaScript code:
-
-```java
-import java.io.*;
-import java.util.stream.*;
-import org.graalvm.polyglot.*;
-
-public class PrettyPrintJSON {
-  public static void main(String[] args) throws java.io.IOException {
-    BufferedReader reader = new BufferedReader(new InputStreamReader(System.in));
-    String input = reader.lines()
-    .collect(Collectors.joining(System.lineSeparator()));
-    try (Context context = Context.create("js")) {
-      Value parse = context.eval("js", "JSON.parse");
-      Value stringify = context.eval("js", "JSON.stringify");
-      Value result = stringify.execute(parse.execute(input), null, 2);
-      System.out.println(result.asString());
-    }
-  }
-}
-```
-Compile it and build a native executable for it. The `--language:js` argument ensures
-that JavaScript is available in the generated image:
-
-```shell
-javac PrettyPrintJSON.java
-native-image --language:js --initialize-at-build-time PrettyPrintJSON
-```
-
-The generatation of the native executable will take several minutes as it does not just build the `PrettyPrintJSON` class, but also builds JavaScript.
-Additionally, the building requires large amounts of physical memory, especially if you build a native executable with the [Truffle language implementation framework](../../../truffle/docs/README.md) included, which is the case here.
-
-The resulting binary can now perform JSON pretty-printing:
-
-```shell
-./prettyprintjson <<EOF
-{"GraalVM":{"description":"Language Abstraction Platform","supports":["combining languages","embedding languages","creating native images"],"languages": ["Java","JavaScript","Node.js", "Python", "Ruby","R","LLVM"]}}
-EOF
-```
-
-Here is the JSON output from the native executable:
-```json
-{
-  "GraalVM": {
-    "description": "Language Abstraction Platform",
-    "supports": [
-      "combining languages",
-      "embedding languages",
-      "creating native images"
-    ],
-    "languages": [
-      "Java",
-      "JavaScript",
-      "Node.js",
-      "Python",
-      "Ruby",
-      "R",
-      "LLVM"
-    ]
-  }
-}
-```
-
-The native executable runs much faster than running the same code on the JVM directly:
-```shell
-time java PrettyPrintJSON < test.json > /dev/null
-real	0m1.806s
-user	0m3.651s
-sys	0m0.341s
-
-time ./prettyprintjson < test.json > /dev/null
-real	0m0.041s
-user	0m0.011s
-sys	0m0.013s
-```
-
 ## Combine Languages
 
 GraalVM Enterprise allows you to call one programming language into another and exchange data between them.
