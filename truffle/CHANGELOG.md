# Truffle Changelog

This changelog summarizes major changes between Truffle versions relevant to languages implementors building upon the Truffle framework. The main focus is on APIs exported by Truffle.

## Version 24.0.0

* GR-45863 Yield and resume events added to the instrumentation:
	* `ExecutionEventListener.onYield()` and `ExecutionEventNode.onYield()` is invoked on a yield of the current thread
	* `ExecutionEventListener.onResume()` and `ExecutionEventNode.onResume()` is invoked on a resume of the execution on the current thread after a yield
	* `ProbeNode.onYield()` and `ProbeNode.onResume()`
	* `GenerateWrapper` has new `yieldExceptions()` and `resumeMethodPrefix()` parameters to automatically call the new `onYield()`/`onResume()` methods from wrapper nodes.
	* `RootNode.isSameFrame()` and `TruffleInstrument.Env.isSameFrame()` added to test if two frames are the same, to match the yielded and resumed execution.
* GR-45863 Adopted onYield() and onResume() instrumentation events in the debugger stepping logic.
* [GR-21361] Remove support for legacy `<language-id>.home` system property. Only `org.graalvm.language.<language-id>.home` will be used.
* GR-41302 Added the `--engine.AssertProbes` option, which asserts that enter and return are always called in pairs on ProbeNode, verifies correct behavior of wrapper nodes. Java asserts need to be turned on for this option to have an effect.
* GR-48816 Added new interpreted performance warning to Truffle DSL.

## Version 23.1.0

* GR-45123 Added `GenerateInline#inlineByDefault` to force usage of inlined node variant even when the node has also a cached variant (`@GenerateCached(true)`).
* GR-45036 Improved IGV IR dumping. Dump folders for Truffle now include the compilation tier to differentiate compilations better. Inlined IR graphs are now additionally dumped in separate folders if dump level is >= 2.
* GR-45036 Improved IGV AST dumping. The Truffle AST is now dumped as part of the IR dump folder. The dumped AST tree now shows all inlined ASTS in a single tree. Individual functions can be grouped using the "Cluster nodes" function in IGV (top status bar). Root nodes now display their name e.g. `SLFunctionBody (root add)`. Every AST node now has a property `graalIRNode` that allows to find the corresponding Graal IR constant if there is one. 
* GR-45284 Added Graal debug options `TruffleTrustedNonNullCast` and `TruffleTrustedTypeCast` that allow disabling trusted non-null and type casts in Truffle, respectively. Note that disabling trusted type casts effectively disables non-null casts, too.
* GR-44211 Added `TruffleLanguage.Env#newTruffleThreadBuilder(Runnable)` to create a builder for threads that have access to the appropriate `TruffleContext`. All existing `TruffleLanguage.Env#createThread` methods have been deprecated. On top of what the deprecated methods provided, the builder now allows to specify `beforeEnter` and `afterLeave` callbacks for the created threads.
* GR-44211 Added `TruffleContext#leaveAndEnter(Node, Interrupter, InterruptibleFunction, Object)` to be able to interrupt the function run when the context is not entered. The exisiting API `TruffleContext#leaveAndEnter(Node, Supplier)` is deprecated.
* GR-44211 Removed the deprecated method `TruffleSafepoint#setBlocked(Node, Interrupter, Interruptible, Object, Runnable, Runnable)`.
* GR-44211 Added `TruffleSafepoint#setBlocked(Node, Interrupter, Interruptible, Object, Runnable, Consumer)`. It replaces the method `TruffleSafepoint#setBlockedWithException(Node, Interrupter, Interruptible, Object, Runnable, Consumer)` that is now deprecated.
* GR-44211 Added `TruffleSafepoint#setBlockedFunction(Node, Interrupter, InterruptibleFunction, Object, Runnable, Consumer)` to be able to return an object from the interruptible functional method.
* GR-44211 Added `TruffleSafepoint#setBlockedThreadInterruptibleFunction(Node, InterruptibleFunction, Object)` as a short-cut method to allow setting the blocked status for methods that throw `InterruptedException` and support interrupting using `Thread#interrupt()`.
* GR-44829 TruffleStrings: added specialized TruffleStringBuilder types for better performance on UTF encodings.
* GR-46146 Added `TruffleLanguage#ContextLocalProvider` and `TruffleInstrument#ContextLocalProvider`, and deprecated `TruffleLanguage.createContextLocal`, `TruffleLanguage.createContextThreadLocal`, `TruffleInstrument.createContextLocal` and `TruffleInstrument.createContextThreadLocal`. Starting with JDK 21, the deprecated methods trigger the new this-escape warning. The replacement API avoids the warning.
* GR-44217 In the past, on a GraalVM JDK, languages or instruments could be provided using `-Dtruffle.class.path.append`, but are now loaded from the application module path. The truffle class path is deprecated and should no longer be used, but remains functional. Languages are not picked up from the application class path, so the language first needs to be [migrated](https://github.com/oracle/graal/blob/master/truffle/docs/ModuleMigration.md). Truffle languages or instruments installed as a GraalVM component in the GraalVM JDK are still loaded in an unnamed module. However, GraalVM components will be deprecated, so languages and instruments should be migrated to the module path.
* GR-46181 `truffle-tck.jar` is not included in GraalVM artifacts anymore. It is still available via Maven.
* GR-46181 `truffle-dsl-processor.jar` is not included in GraalVM artifacts anymore. It is still available via Maven.
* GR-44222 Deprecated several experimental engine options and moved them to use the `compiler` prefix instead of the `engine` prefix. You can search for these options with this regexp: `git grep -P '\bengine\.(EncodedGraphCache|ExcludeAssertions|FirstTierInliningPolicy|FirstTierUseEconomy|InlineAcrossTruffleBoundary|InlineOnly|Inlining|InliningExpansionBudget|InliningInliningBudget|InliningPolicy|InliningRecursionDepth|InliningUseSize|InstrumentBoundaries|InstrumentBoundariesPerInlineSite|InstrumentBranches|InstrumentBranchesPerInlineSite|InstrumentFilter|InstrumentationTableSize|IterativePartialEscape|MaximumGraalGraphSize|MethodExpansionStatistics|NodeExpansionStatistics|NodeSourcePositions|ParsePEGraphsWithAssumptions|TraceInlining|TraceInliningDetails|TraceMethodExpansion|TraceNodeExpansion|TracePerformanceWarnings|TraceStackTraceLimit|TreatPerformanceWarningsAsErrors)\b'`.
* GR-44222 The following deprecated debugging options were removed in this release:
	* `engine.InvalidationReprofileCount`: The option no longer has any effect. Remove the usage to migrate.
	* `engine.ReplaceReprofileCount`: The option no longer has any effect. Remove the usage to migrate.
	* `engine.PerformanceWarningsAreFatal`: Use `engine.CompilationFailureAction=ExitVM` and `compiler.TreatPerformanceWarningsAsErrors=<PerformanceWarningKinds>` instead.
	* `engine.PrintExpansionHistogram`: Superseded by `engine.TraceMethodExpansion`.
	* `engine.ForceFrameLivenessAnalysis`: The option no longer has any effect. Remove the usage to migrate.
	* `engine.CompilationExceptionsArePrinted`: Use `engine.CompilationFailureAction=Print` instead.
	* `engine.CompilationExceptionsAreThrown`: Use `engine.CompilationFailureAction=Throw` instead.
	* `engine.CompilationExceptionsAreFatal`: Use `engine.CompilationFailureAction=ExitVM` instead.
* GR-44420 Added `TruffleLanguage.finalizeThread(Object, Thread)` to allow languages run finalization hooks for initialized threads before the context is disposed.
* GR-45923 Added `EventBinding.tryAttach()` to try to attach a binding, if not disposed or attached already.
* GR-20628 Added atomic byte-array operations to `ByteArraySupport` and subclasses.
* GR-39571 Added `TranscodingErrorHandler` to `TruffleString.SwitchEncodingNode`. 
<<<<<<< HEAD
* GR-46345 Added a support for the lazy unpacking of language and instrument resources necessary for execution. This support replaces the concept of language homes for Maven language and tool deployment. For a language or instrument that requires additional files to execute, it needs to follow these steps:
  * Bundle the necessary files into a jar distribution.
  * Implement the `InternalResource` interface for handling the resource file unpacking.
  * Call the `Env#getInternalResource` when the language or instrument needs the bundled resource files. This method ensures that the requested `InternalResource` is unpacked and provides a directory containing the unpacked files. Since unpacking internal resources can be an expensive operation, the implementation ensures that internal resources are cached.
=======
* GR-44464 Added `TruffleString.ToValidStringNode` for encoding-level string sanitization.
>>>>>>> 772dd136

## Version 23.0.0

* GR-38526 Added `TruffleLanguage.Env#isSocketIOAllowed()`. The method returns true if access to network sockets is allowed.
* GR-41634 Added `TruffleLanguage.Env#isFileIOAllowed()`. The method returns true if access to files is allowed.
* Deprecated `TruffleLanguage.Env#isIOAllowed()`. To migrate, use `TruffleLanguage.Env#isFileIOAllowed()`.
* GR-41408 Added `Version.format(String)`, to support formatting the version using a custom format string, e.g. for use in URLs.
* GR-41408 Added `${graalvm-version}` and `${graalvm-website-version}` substitutions for the `website` property of language and instrument registrations.
* GR-41034 Added `TruffleInstrument.Env.getTruffleFile(TruffleContext, ...)` methods to allow reading a truffle file from a specific context without being entered. Deprecated `TruffleInstrument.Env.getTruffleFile(...)` methods that do not take the `TruffleContext`.
* GR-42271 Native image build verifies that the context pre-initialization does not introduce absolute TruffleFiles into the image heap. The check can be disabled using the `-H:-TruffleCheckPreinitializedFiles` native image option.
* GR-41369 The icu4j language initializes charsets while building the native image. Languages depending on the icu4j language can no longer use `--initialize-at-run-time=com.ibm.icu`.
* GR-40274 TruffleStrings: added AsNativeNode and GetStringCompactionLevelNode.
* GR-39189 Added attach methods on the `Instrumenter` class, that take `NearestSectionFilter` as a parameter. The new `NearestSectionFilter` class can be used to instrument or detect nearest locations to a given source line and column. For example, this can be used to implement breakpoints, where the exact line or column is not always precise and the location needs to be updated when new code is loaded.
* GR-39189 Added `InstrumentableNode.findNearestNodeAt(int line, int column, ...)` to find the nearest node to the given source line and column. This is an alternative to the existing method that takes character offset.
* GR-42674 It has been documented that methods `TruffleLanguage.Env#getPublicTruffleFile`, `TruffleLanguage.Env#getInternalTruffleFile`, `TruffleLanguage.Env#getTruffleFileInternal` and `TruffleInstrument.Env#getPublicTruffleFile` can throw `IllegalArgumentException` when the path string cannot be converted to a `Path` or uri preconditions required by the `FileSystem` do not hold.
* GR-31342 Implemented several new features for Truffle DSL and improved its performance:
	* Added an `@GenerateInline` annotation that allows Truffle nodes to be object-inlined automatically. Object-inlined Truffle nodes become singletons and therefore reduce memory footprint. Please see the [tutorial](https://github.com/oracle/graal/blob/master/truffle/docs/DSLNodeObjectInlining.md) for further details.
	* Added an `@GenerateCached` annotation that allows users to control the generation of cached nodes. Use `@GenerateCached(false)` to disable cached node generation when all usages of nodes are object-inlined to save code footprint.
	* Updated Truffle DSL nodes no longer require the node lock during specialization, resulting in improved first execution performance. CAS-style inline cache updates are now used to avoid deadlocks when calling CallTarget.call(...) in guards. Inline caches continue to guarantee no duplicate values and are not affected by race conditions. Language implementations should be aware that the reduced contention may reveal other thread-safety issues in the language.
	* Improved Truffle DSL node memory footprint by merging generated fields for state and exclude bit sets and improving specialization data class generation to consider activation probability. Specializations should be ordered by activation probability for optimal results.
	* Improved memory footprint by automatically inlining cached parameter values of enum types into the state bitset
	* Added `@Cached(neverDefault=true|false)` option to indicate whether the cache initializer will ever return a `null` or primitive default value. Truffle DSL now emits a warning if it is beneficial to set this property. Alternatively, the new `@NeverDefault` annotation may be used on the bound method or variable. The generated code layout can benefit from this information and reduce memory overhead. If never default is set to `true`, then the DSL will now use the default value instead internally as a marker for uninitialized values.
	* `@Shared` cached values may now use primitive values. Also, `@Shared` can now be used for caches contained in specializations with multiple instances. This means that the shared cache will be used across all instances of a specialization.
	* Truffle DSL now generates many more Javadoc comments in the generated code that try to explain the decisions of the code generator. 
	* Added inlined variants for all Truffle profiles in `com.oracle.truffle.api.profiles`. The DSL now emits recommendation warnings when inlined profiles should be used instead of the allocated ones.
	* Truffle DSL now emits many more warnings for recommendations. For example, it emits warnings for inlining opportunities, cached sharing or when a cache initializer should be designated as `@NeverDefault`. To ease migration work, we added several new ways to suppress the warnings temporarily for a Java package. For a list of possible warnings and further usage instructions, see the new [warnings page](https://github.com/oracle/graal/blob/master/truffle/docs/DSLWarnings.md) in the docs.
	* The DSL now produces warnings for specializations with multiple instances but an unspecified limit. The new warning can be resolved by specifying the desired limit (previously, default `"3"` was assumed)
	* Added the capability to unroll specializations with multiple instances. Unrolling in combination with node object inlining may further reduce the memory footprint of a Truffle node. In particular, if all cached states can be encoded into the state bit set of the generated node. See `@Specialization(...unroll=2)` for further details

* GR-31342 Deprecated `ConditionProfile.createBinaryProfile()` and `ConditionProfile.createCountingProfile()`. Use `ConditionProfile.create()` and `CountingConditionProfile.create()` instead.
* GR-31342 Added `ValueProfile.create()` that automatically creates an exact class value profile. This allows its usage in `@Cached` without specifying a cached initializer.
* GR-31342 The node `insert` method is now public instead of protected. This avoids the need to create cumbersome accessor methods when needed in corner-cases.
* GR-43599 Specifying the sharing group in `@Shared` is now optional for cached values. If not specified, the parameter name will be used as sharing group. For example, `@Shared @Cached MyNode sharedNode` will get the sharing group `sharedNode` assigned. It is recommended to use the explicit sharing group still if it improves readability or if the parameter name cannot be changed.
* GR-43492 `LanguageReference#get()` is now always supported inside of `InstrumentableNode#materializeInstrumentableNodes()`.
* GR-43944 Added `HostCompilerDirectives.inInterpreterFastPath()` which allows to mark branches that should only be executed in the interpreter, but also optimized like fast-path code in the host compiler.
* GR-25539 Added `InteropLibrary#fitsInBigInteger()` and `InteropLibrary#asBigInteger()` to access interop values that fit into `java.math.BigInteger` without loss of precision. A warning is produced for objects that export the `isNumber` interop message and don't export the new big integer messages.
* GR-25539 Added `DebugValue#fitsInBigInteger()` and `DebugValue#asBigInteger()`.
* GR-25539 Added `GenerateLibrary.Abstract#ifExportedAsWarning()` to specify a library message to be abstract only if another message is exported. A warning is produced that prompts the user to export the message.
* GR-43903 Usages of `@Specialization(assumptions=...)` that reach a `@Fallback` specialization now produce a suppressable warning. In most situations, such specializations should be migrated to use a regular guard instead. For example, instead of using `@Specialization(assumptions = "assumption")` you might need to be using `@Specialization(guards = "assumption.isValid()")`.
* GR-43903 Added `@Idempotent` and `@NonIdempotent` DSL annotations useful for DSL guard optimizations. Guards that only bind idempotent methods and no dynamic values can always be assumed `true` after they were `true` once on the slow-path. The generated code leverages this information and asserts instead of executes the guard on the fast-path. The DSL now emits warnings with for all guards where specifying the annotations may be beneficial. Note that all guards that do not bind dynamic values are assumed idempotent by default for compatibility reasons.
* GR-43663 Added RootNode#computeSize as a way for languages to specify an approximate size of a RootNode when number of AST nodes cannot be used (e.g. for bytecode interpreters).
* GR-42539 (change of behavior) Unclosed polyglot engines are no longer closed automatically on VM shutdown. They just die with the VM. As a result, `TruffleInstrument#onDispose` is not called for active instruments on unclosed engines in the event of VM shutdown. In case an instrument is supposed to do some specific action before its disposal, e.g. print some kind of summary, it should be done in `TruffleInstrument#onFinalize`.
* GR-42961 Added `TruffleString.ByteIndexOfCodePointSetNode`, which allows fast searching for a given set of codepoints.
* GR-42961 Added `TruffleString.GetCodeRangeImpreciseNode`, which allows querying the currently known code range without triggering a string scan.
* GR-42961 `TruffleString.FromJavaStringNode` no longer eagerly scans strings for their code range. To still get eager scanning of constant strings, use `fromConstant(String)`.
* GR-30473 Added support for sandbox policies. By default, languages and instruments support just the `TRUSTED` sandbox policy.
  * If a language wants to target a more restrictive sandbox policy, it must:
    1. Specify the most strict sandbox policy it satisfies using `TruffleLanguage.Registration#sandbox()`.
    2. For each option, the language must specify the most restrictive sandbox policy in which the option can be used via `Option#sandbox()`. By default, options have a `TRUSTED` sandbox policy.
    3.  If a language needs additional validation, it can use `TruffleLanguage.Env#getSandboxPolicy()` to obtain the current context sandbox policy.
  * If an instrument wants to target a more restrictive sandbox policy, it must:
    1. Specify the most strict sandbox policy it satisfies using `TruffleInstrument.Registration#sandbox()`.
    2. For each option, the instrument must specify the most restrictive sandbox policy in which the option can be used via `Option#sandbox()`. By default, options have a `TRUSTED` sandbox policy.
    3.  If an instrument needs additional validation, it can use `TruffleInstrument.Env#getSandboxPolicy()` to obtain the engine's sandbox policy.
  * Added `TruffleOptionDescriptors` extending `OptionDescriptors` by the ability to provide the option's `SandboxPolicy`.
* GR-43818 Library messages annotated with `@Deprecated` now emit a warning when they are exported. It is now possible to overload a message method by adding, removing a parameter or making the parameter type more generic. Also added `Message.isDeprecated()` to find out whether a message was deprecated at runtime.
* GR-44053 (change of behavior) The default implementation of `InteropLibrary.getExceptionStackTrace()` will now include host stack trace elements if [public host access is allowed](https://www.graalvm.org/sdk/javadoc/org/graalvm/polyglot/HostAccess.Builder.html#allowPublicAccess-boolean-).
* GR-44053 (change of behavior) Truffle stack trace information is now attached to host and internal exceptions via suppressed exceptions. The cause of an exception is never modified anymore.
* GR-44053 (change of behavior) A `StackOverflowError` or `OutOfMemoryError` crossing a Truffle call boundary will not be injected guest stack trace information anymore.
* GR-44723 `Truffle.getRuntime().getName()` and consequently `Engine.getImplementationName()` have been adjusted to return "Oracle GraalVM" instead of "GraalVM EE".
* GR-44211 Added `TruffleLanguage.Env#newTruffleThreadBuilder(Runnable)` to create a builder for threads that have access to the appropriate `TruffleContext`. All existing `TruffleLanguage.Env#createThread` methods have been deprecated. On top of what the deprecated methods provide, the builder allows specifying `beforeEnter` and `afterLeave` callbacks for the created threads. 
* GR-44211 Added `TruffleLanguage.Env#newTruffleThreadBuilder(Runnable)` to create a builder for threads that have access to the appropriate `TruffleContext`. All existing `TruffleLanguage.Env#createThread` methods have been deprecated. On top of what the deprecated methods provided, the builder now allows to specify `beforeEnter` and `afterLeave` callbacks for the created threads. 

## Version 22.3.0

* GR-40069 Added additional methods to the static frame API.
  * Added `copyStatic` to copy a static slot in cases where the underlying type is not known.
  * Added `clearStatic` to clear a static slot in cases where the underlying type is not known.
  * Added `swap...Static` to swap slots of known (primitive or object) or unknown underlying type.
* GR-40103 Potentially breaking: Static frame access is now validated when assertions are enabled. Reading a slot with a different type than written to leads to an `AssertionError`.
* GR-40163 Deprecated `TruffleLanguage.Env.newContextBuilder()` and replaced it with a new method `TruffleLanguage.Env.newInnerContextBuilder(String...)`. The new method does no longer inherit all privileges from the parent context and does no longer initialize the creator context by default. The new method also allows to set the permitted languages for the inner context similarly as in the polyglot embedding API. 
* GR-40163 Changed behavior: Inner contexts do no longer inherit application arguments from the outer context. It is now possible to set application arguments explicitly for inner contexts using `TruffleContext.Builder.arguments(String, String[])`.
* GR-40163 Changed behavior: Inner contexts do no longer use system exit on exit even if the polyglot embedder specified it with `Context.Builder.useSystemExit(boolean)` for the outer context.
* GR-40163 Added new capabilities to `TruffleContext`:
	* Added `TruffleContext.Builder.out(OutputStream)`, `TruffleContext.Builder.err(OutputStream)` and `TruffleContext.Builder.in(InputStream)` to customize streams for inner contexts. 
	* GR-35358 Added `TruffleContext.Builder.forceSharing(Boolean)` to force or deny code sharing for inner contexts.
	* GR-36927 Added `TruffleContext.Builder.option(String, String)` to override language options for inner contexts. This is currently only supported if all access privileges have been granted by the embedder.
	* Added `TruffleContext.Builder.inheritAllAccess(boolean)` which allows to enable access privilege inheritance from the outer context. By default this flag is `false`. 
	* Access privileges can now be individually granted or denied. Note that an inner context still cannot use any of the privileges that have not been granted to the outer context. For example, if the outer context has no access to IO then the inner context won't have access to IO even if the privilege is set for the inner context. The following new methods were added to configure privileges for inner contexts:
		* `TruffleContext.Builder.allowCreateThreads(boolean)` 
		* `TruffleContext.Builder.allowNativeAccess(boolean)` 
		* `TruffleContext.Builder.allowIO(boolean)` 
		* `TruffleContext.Builder.allowHostClassLoading(boolean)` 
		* `TruffleContext.Builder.allowHostLookup(boolean)` 
		* `TruffleContext.Builder.allowCreateProcess(boolean)` 
		* `TruffleContext.Builder.allowPolyglotAccess(boolean)` 
		* `TruffleContext.Builder.allowInheritEnvironmentAccess(boolean)` 
		* `TruffleContext.Builder.allowInnerContextOptions(boolean)` 
* GR-40163 Added `TruffleContext.initializePublic(Node, String)` and `TruffleContext.initializeInternal(Node, String)` to initialize a public or internal language of an inner context.
* GR-39354 TruffleStrings: added ErrorHandling parameter to CreateForwardIteratorNode and CreateBackwardIteratorNode.
* GR-40062 `String.indexOf` methods are no longer considered PE safe and using them will now fail the native-image block list check. Use `TruffleString` instead or put them behind a `@TruffleBoundary`.
* GR-39354 TruffleStrings: added ErrorHandling parameter to ByteLengthOfCodePointNode, CodePointAtIndexNode and CodePointAtByteIndexNode.
* GR-39219 Removed several deprecated APIs:
    * Removed deprecated `FrameSlot` API. The API was deprecated in 22.0.
    * Removed deprecated `CompilerOptions` API. The API was deprecated in 22.1.
    * Removed deprecated `TruffleRuntime.createCallTarget` and `RootNode.setCallTarget` API. The API was deprecated in 22.0.
    * Removed deprecated `TruffleContext.enter` and `TruffleContext.leave` API. The API was deprecated in 20.3.
    * Removed deprecated `MemoryFence` API. The API was deprecated in 22.1.
    * Removed deprecated `TruffleRuntime.getCallerFrame` and `TruffleRuntime.getCurrentFrame` API. The API was deprecated in 22.1.
    * Removed deprecated `@CachedContext` and `@CachedLibrary` API. The API was deprecated in 21.3.
    * Removed deprecated `get()` method from `LanguageContext` and `ContextReference` API. The API was deprecated in 21.3.
    * Removed deprecated equality `ValueProfile` . The API was deprecated in 21.2.
    * Removed deprecated `UnionAssumption`, `AlwaysValidAssumption` and `NeverValidAssumption`. The API was deprecated in 22.1.
* GR-35797 The [SnippetRun#getException()](https://www.graalvm.org/truffle/javadoc/org/graalvm/polyglot/tck/ResultVerifier.SnippetRun.html#getException--) now provides an `IllegalArgumentException` thrown during the snippet execution. The `IllegalArgumentException` is converted to a `PolyglotException` before it is returned.
* Added the `@HostCompilerDirectives.InliningCutoff` annotation that allows to manually tune inlining decisions for host inlining.
* Tuned host inlining heuristic for reduced code size. A new host inlining tuning guide is available in the [docs](https://github.com/oracle/graal/blob/master/truffle/docs/HostCompilation.md#host-inlining)
* GR-35007 (EE-only) The Truffle sandboxing CPU time limits (`sandbox.MaxCPUTime`) are also supported on the native image.
* GR-24927 The Truffle annotation processor now emits an error for methods annotated by a `@TruffleBoundary` annotation and a `Frame` parameter. Previously, the processor only reported an error for `VirtualFrame` parameters. To resolve this, either change the parameter to a `MaterializedFrame` , remove the parameter or remove the `@TruffleBoundary`.
* GR-24927 Truffle DSL now automatically materalizes frames when a `Frame` parameter is used in an uncached instance of a `@Specialization`. For example, if it rewrites itself to an uncached version due to the usage of a `@CachedLibrary`.
* GR-35007 (EE-only) The Truffle sandboxing CPU time limits (`sandbox.MaxCPUTime`) are also supported on the native image.
* GR-28705 Added `TruffleInstrument.Env#createSystemThread` to create a new thread designed to process instrument tasks in the background.
* GR-28705 Added `TruffleLanguage.Env#createSystemThread` to create a new thread designed to process language internal tasks in the background.
* GR-31304 `Debugger.disableStepping()` and `Debugger.restoreStepping()` added to disable/restore stepping on a dedicated thread on a specific code path.
* GR-39415 Experimental options are on by default in the TCK test Context. Added `LanguageProviders.additionalOptions()` which allows TCK providers to set their language's options in the test context (Attempts to set other languages' options will result in an `IllegalArgumentException` while creation the context).
* GR-38163 Introduced [RootNode.getParentFrameDescriptor](https://www.graalvm.org/truffle/javadoc/com/oracle/truffle/api/nodes/RootNode.html#getParentFrameDescriptor) to support identifying lexical scope parents of hot methods and compiling them earlier.

## Version 22.2.0

* GR-33829 Added support on libgraal for caching encoded graphs across Truffle compilations to speedup partial evaluation. The cache is enabled by default and can be enabled/disabled with the `--engine.EncodedGraphCache` option.
* GR-38925 Added `InteropLibrary.hasMetaParents(Object)` and `InteropLibrary.getMetaParents(Object)` that allow lookup of the hierarchy of parents for meta objects (e.g. super class or implemented interface of Java classes).
* GR-36557 Deprecated `--engine.MaximumGraalNodeCount` and introduced `--engine.MaximumGraalGraphSize` to control the maximum graal graph size during partial evaluation.
* GR-37493 Added `@DenyReplace` to deny replacement of final node types. 
* GR-37493 Potentially breaking: Disabled replace of all Truffle DSL generated uncached nodes. If you call `Node.replace()` on an uncached version of a generated node or library it will now fail with an `IllegalArgumentException`. As a rule of thumb, uncached versions of nodes should not ever be stored in `@Child` fields. Instead, they should always be used as singletons.
* GR-37493 Removed long time deprecated API `NodeFieldAccessor` without replacement. Added a some utility methods in `NodeUtil` as a replacement for this API: `NodeUtil.collectFieldNames(Class)`, `NodeUtil.collectNodeChildren(Node)` and `NodeUtil.collectNodeProperties(Node)`.
* GR-37100 Deprecated `BytecodeOSRNode.copyIntoOSRFrame(VirtualFrame, VirtualFrame, int)`, in favor of `BytecodeOSRNode.copyIntoOSRFrame(VirtualFrame, VirtualFrame, int, Object)`.
* GR-36944 Added new static APIs to `com.oracle.truffle.api.frame.Frame`:
    * Added new `Static` option to `com.oracle.truffle.api.frame.FrameSlotKind` for index-based slots. Frame slots using this kind cannot be changed to another kind later on. Static frame slots can only hold either a primitive or an `Object` value, never both at the same time.
    * Added new `get.../set...` methods postfixed by `Static` for exclusively accessing static frame slots.
    * Added new `copy.../clear...` methods postfixed by `Static` for exclusively copying and clearing static frame slots.
    * Static frame slots are intended for situations where the type of a variable in a frame slots is known ahead of time and does not need any type checks (e.g. in statically typed languages).
* GR-36557 Introduced `--engine.InliningUseSize` which changes the code size approximation during inlining to an approximation of the size of the graph rather than just the node count. This option is false by default.
* GR-37310 Add `BytecodeOSRNode.storeParentFrameInArguments` and `BytecodeOSRNode.restoreParentFrameFromArguments` to give languages more control over how frame arguments in bytecode OSR compilations are created.
* GR-35280 Implemented new domain specific inlining phase for Truffle interpreter host compilation. 
    * In native image hosts the new optimizations is applied to all methods annotated with `@BytecodeInterpreterSwitch` and methods which were detected to be used for runtime compilation. 
    * On HotSpot hosts the new optimizations will be applied to methods annotated with `@BytecodeInterpreterSwitch` only.
    * The annotation `@BytecodeInterpreterSwitchBoundary` was deprecated. Boundaries for the compilation are now inferred from directives like `CompilerDirective.transferToInterpreter()` and `@TruffleBoundary` automatically.
    * See the [HostOptimization.md](https://github.com/oracle/graal/blob/master/truffle/docs/HostCompilation.md) for further details.
* GR-38387 Deterministic and declaration order of `InteropLibrary.getMembers()` is now required.
* GR-38110 Added option to use `long` values as offsets for accessing memory through `ByteArraySupport`.
* GR-39029 Fixed issue in `InteropLibrary` that required `asDate` to be implemented whenever `isTime` is exported; correct dependency is on `isDate`.
* GR-38945 Truffle IGV dumping with log level 5 (e.g. `-Dgraal.Dump=Truffle:5`) now dumps the graph after each method that was fully partially evaluated. This enables debugging of problems only visible during partial evaluation.
* GR-34894 Removed deprecated `DynamicObject` APIs:
    * `Shape`: `getKeyList(Pred)`, `getPropertyList(Pred)`, `Pred`, `getObjectType`, `getId`, `isRelated`, `createSeparateShape`, `append`, `reservePrimitiveExtensionArray`, `hasTransitionWithKey`
    * `DynamicObject`: all deprecated constructors and methods (`get`, `set`, `contains`, `define`, `delete`, `size`, `isEmpty`, `setShapeAndGrow`, `setShapeAndResize`, `updateShape`, `copy`)
    * `ShapeListener`
    * `TypedLocation`
    * `Layout.newInstance`, `Layout.createShape`
    * `Property`: `copyWithRelocatable`, `copyWithFlags`, `isSame`, `relocate`, `set`, `setInternal`, `setGeneric`.
    * `IncompatibleLocationException`, `FinalLocationException` constructors
* GR-34894 Deprecated legacy and low-level `DynamicObject` APIs:
    * `Shape`: `Allocator`, `allocator`, `createFactory`, `newInstance`, `defineProperty`, `addProperty`, `changeType`, `getMutex`
    * `ObjectLocation`, `BooleanLocation`, `DoubleLocation`, `IntLocation`, `LongLocation`
    * `Location`: `canSet`, `set`, `setInternal`, `get`, `getInternal`, `incompatibleLocation`, `finalLocation`
    * `Property`: `create`, `get`, `set`, `setSafe`, `setGeneric`.
    * `ObjectType`
    * `DynamicObjectFactory`, `LocationModifier`, `LocationFactory`, `LayoutFactory`
    * `IncompatibleLocationException`, `FinalLocationException`
* GR-34894 Introduced `Location.isPrimitive()`, `Location.getConstantValue()`, and `Shape.makePropertyGetter(Object)`.
* GR-39058 The Static Object Model offers preliminary support for field-based storage also on Native Image. 

## Version 22.1.0

* GR-35924 Context preinitialization in combination with auxiliary engine caching now preinitializes a context for each sharing layer with the common configuration of previously created contexts.
* Added [TruffleStrings](https://github.com/oracle/graal/blob/master/truffle/docs/TruffleStrings.md), a flexible string implementation for all Truffle languages.
* Added a `@GeneratePackagePrivate` annotation to change the visibility of generated nodes to package-private even if the template node is public.
* Changed the default [`Object` target type mapping](https://www.graalvm.org/sdk/javadoc/org/graalvm/polyglot/Value.html#as-java.lang.Class-) for values that have both array elements and members from `Map` to `List`.
* GR-36425 Truffle DSL assumption expressions are now always executed instead of cached if their return value can be proven a partial evaluation constant. For example, if an assumption is read from a field in the declared node or a `@Cached` parameter then the expression can be always executed instead of being cached. This improves memory footprint of the generated code as no fields for the assumption cache needs to be generated. Language implementations are encouraged to check all usages of `@Specialization(assumption=...)` and verify whether they can be expressed as a PE constant. Ensure that all fields accessed in the expression are either final or annotated with `@CompilationFinal` and do not bind any dynamic parameter. Note that the DSL cannot infer PE constantness from method bodies and is therefore limited to field accesses. The resolution works through an arbitrary number of field accesses, e.g. through other Node classes, if they are visible in the expression (e.g. `field1.field2.field3`). 
* Added [TruffleLanguage.Env#createHostAdapter](https://www.graalvm.org/truffle/javadoc/com/oracle/truffle/api/TruffleLanguage.Env.html#createHostAdapter-java.lang.Object:A-) accepting host symbols and host classes as the types to extend, replacing and deprecating the `java.lang.Class`-based version.
* GR-10128 Added the `website` property to the [TruffleLanguage.Registration](https://www.graalvm.org/truffle/javadoc/com/oracle/truffle/api/TruffleLanguage.Registration.html#website--) and [TruffleInstrument.Registration](https://www.graalvm.org/truffle/javadoc/com/oracle/truffle/api/instrumentation/TruffleInstrument.Registration.html#website--) allowing language and instrument developers to specify a URL for a web site with further information about their language/tool.
* GR-10128 Added the `usageSyntax` property to the [Option](https://www.graalvm.org/truffle/javadoc/com/oracle/truffle/api/Option.html#usageSyntax--) allowing developers to specify the syntax their option expects. See the javadoc for more information.
* Added `TruffleSafepoint.setAllowActions` to disable thread local actions temporarily for trusted internal guest code. Currently only allowed during the finalization of a context in `TruffleLanguage.finalizeContext(Object)`.
* Added `FrameDescriptor.getInfo()` and `FrameDescriptor.Builder.info()` to associate a user-defined object with a frame descriptor.
* GR-33851 Dropped Java 8 support.
* Deprecated `MemoryFence`. Please use `VarHandle` directly.
* Deprecated `TruffleSafepoint.setBlocked`, in favor of `TruffleSafepoint.setBlockedWithException`, which allows interception and handling of safepoint-thrown exceptions.
* GR-36525 Deprecated `CompilerOptions`. They had no effect for several releases already. Deprecated for removal.
* GR-22281 Deprecated `TruffleRuntime.getCurrentFrame()` and `TruffleRuntime.getCallerFrame()`. They were encouraging unsafe use of the `FrameInstance` class. Note that a `FrameInstance` instance must not be escaped outside the scope of the `FrameInstanceVisitor.visitFrame` method. Language implementers are encouraged to validate all usages of `TruffleRuntime.iterateFrames(...)`. We plan to enforce this rule in future versions of Truffle.
* GR-22281 Added `TruffleRuntime.iterateFrames(FrameInstanceVisitor visitor, int skipFrames)` that allows to efficiently skip a number of frames before the visitor is invoked. This was added to allow efficient migration of usages from the deprecated `TruffleRuntime.getCallerFrame()` method.
* Removed the deprecated `TruffleException` that was deprecated in the GraalVM 20.3.0. The `AbstractTruffleException` no longer implements `TruffleException`. `AbstractTruffleException` methods inherited from the `TruffleException` have been removed. As part of this removal, the recommendation for languages how to [handle exceptions](https://www.graalvm.org/truffle/javadoc/com/oracle/truffle/api/interop/InteropLibrary.html#isException-java.lang.Object-) has been updated.
* Added methods to [TruffleContext.Builder](https://www.graalvm.org/truffle/javadoc/com/oracle/truffle/api/TruffleContext.Builder.html) that allow throwing custom guest exceptions when the new built context is cancelled, hard-exited, or closed and the corresponding exception is about to reach the outer context. In case the customization is not used and the new context is cancelled, hard-exited, or closed, Truffle newly throws an internal error.
    * Added [TruffleContext.Builder#onCancelled](https://www.graalvm.org/truffle/javadoc/com/oracle/truffle/api/TruffleContext.Builder.html#onCancelled-java.lang.Runnable-) that allows throwing a custom guest exception when the new context is cancelled.
    * Added [TruffleContext.Builder#onExited](https://www.graalvm.org/truffle/javadoc/com/oracle/truffle/api/TruffleContext.Builder.html#onExited-java.util.function.Consumer-) that allows throwing a custom guest exception when the new context is hard-exited.
    * Added [TruffleContext.Builder#onClosed](https://www.graalvm.org/truffle/javadoc/com/oracle/truffle/api/TruffleContext.Builder.html#onClosed-java.lang.Runnable-) that allows throwing a custom guest exception when the new context is closed.
* GR-35093 Deprecated `UnionAssumption`, use arrays of assumptions instead. Deprecated `NeverValidAssumption` and `AlwaysValidAssumption`, use `Assumption.NEVER_VALID` and `Assumption.ALWAYS_VALID` instead. Language implementations should avoid custom `Assumption` subclasses, they lead to performance degradation in the interpreter.
* GR-35093 Added `create()` constructor methods to profiles in `com.oracle.truffle.api.profiles` where appropriate to simplify use with Truffle DSL.

## Version 22.0.0
* Truffle DSL generated code now inherits all annotations on constructor parameters to the static create factory method.
* Added a [Message#getId()](https://www.graalvm.org/truffle/javadoc/com/oracle/truffle/api/library/Message.html#getId--) method returning a unique message id within a library.
* Added a [LibraryFactory#getMessages()](https://www.graalvm.org/truffle/javadoc/com/oracle/truffle/api/library/LibraryFactory.html#getMessages--) method returning a list of messages that the library provides.
*  Changed behavior of `RootNode#getCallTarget()` such that it lazily initializes its call target. This enforces a one-to-one relationship between root nodes and call targets, which avoids several problems, for example, with regard to instrumentation. As a consequence, `RootNode.setCallTarget()` and `TruffleRuntime#createCallTarget()` are deprecated now. Please use `RootNode#getCallTarget()` to access the call target of a root node from now on.
* In `TruffleLanguage.finalizeContext(Object)`, there is a new requirement for leaving all remaining unclosed inner contexts created by the language on all threads where the contexts are still active.
No active inner context is allowed after `TruffleLanguage.finalizeContext(Object)` returns. Not complying with this requirement will result in an internal error. Please note that inactive inner contexts are still closed implicitly by the parent context.
* Added `TruffleContext.closeExited(Node, int)` to hard exit an entered truffle context. See [the documentation](https://github.com/oracle/graal/blob/master/truffle/docs/Exit.md).
* Added `TruffleLanguage.exitContext(Object, ExitMode, int)` to allow languages perform actions before natural/hard context exit. Languages are encouraged to run all their shutdown hooks in exitContext instead of finalizeContext.
* Improved the output format for `engine.TraceCompilation` and `engine.TraceCompilationDetails`. See [Optimizing.md](https://github.com/oracle/graal/blob/master/truffle/docs/Optimizing.md) for details.
* Extended `HostObject` so that it exposes the `length` field and the `clone()` method of Java arrays as interop members. This can be disabled with `HostAccess.Builder.allowArrayAccess(false)`.
* Implicit cast checks are now generated in declaration order where the direct target type is always checked first. Languages implementations are encouraged to optimize their implicit cast declaration order by sorting them starting with the most frequently used type.
* When using the Static Object Model, storage classes can have precise object field types, not just `java.lang.Object`.
* Added `CompilerDirectives.hasNextTier()` to allow language implementations to control profiling in intermediate compilation tiers. In particular, `LoopNode.reportLoopCount()` should also be called in intermediate tiers as part of bytecode interpreters to improve last tier compilation.
* Introduced sharing layers. A sharing layer is a set of language instances that share code within one or more polyglot contexts. In previous versions language instances were shared individually whenever a new language context was created. Instead language instances are now reused for a new context if and only if the entire layer can be shared. A layer can be shared if all initialized languages of a layer support the same context policy and their options are compatible. Please note the following changes on observable language behavior:
    * For any executed Truffle node it can now be assumed that the current language instance will remain constant. This means that the language instance can always be safely stored in the AST even for nodes that are used through the interoperability protocol by other languages. It is still recommend to not store language instances in AST nodes, but use LanguageReferences instead to avoid additional memory footprint.
    * The method LanguageReference.get(Node), if called with an adopted and compilation final node, is now guaranteed to fold to a constant value during compilation.
    * TruffleLanguage.initializeMultipleContexts() is now guaranteed to be called prior to all created contexts of the same language instance. For existing languages this means that any assumption invalidated during initialization of multiple contexts can now become a regular boolean field. This should simplify language implementations as they no longer need to be able to change sharing mode after call targets were already loaded.
    * Language initialization will now fail if new language context is initialized and the language is incompatible to the sharing layer of the current context. For example, if sharing is enabled with a shared language already initialized, any new language with unsupported sharing will now fail to initialize. The recommended solution is to specify all required languages when creating the context in `Context.newBuilder(String...)`. 
    * The method `TruffleLanguage.areOptionsCompatible(OptionValues, OptionValues)` is now also called before the initialization of the first context of a language if sharing is enabled. This allows languages to enable/disable sharing based on a language specific option, and not just  statically. 
    * Language instances are no longer shared for inner contexts if sharing is not enabled for a context, even if the language instance would support sharing in principle. This change was necessary to avoid the need to initialize sharing after the first context was created.
    * More information on code sharing can be found in the [javadoc](https://www.graalvm.org/truffle/javadoc/com/oracle/truffle/api/TruffleLanguage.ContextPolicy.html).
* Added the `--engine.TraceCodeSharing` option that allows to log debug information on code sharing.
* Added the `--engine.ForceCodeSharing` and `--engine.DisableCodeSharing` option that allows to force enable and force disable code sharing. This option is useful for testing to enable or disable sharing across all contexts of a process.
* Removed deprecated in `ArityException`.
* Removed deprecated methods in `ArityException`.
* Removed deprecated object DSL processor that was deprecated for several releases. 
* Removed deprecated encapsulating node accessor methods in `NodeUtil`.
* Removed deprecated method `LoopNode.executeLoop`.
* Removed many deprecated methods in `TruffleLanguage`, `TruffleLanguage.Env` and `TruffleInstrument.Env`. All of which were already deprecated for at least four releases.
* Removed deprecated `GraphPrintVisitor`.

* Added new APIs to `com.oracle.truffle.api.frame.Frame` and `com.oracle.truffle.api.frame.FrameDescriptor`:
    * Added a new "namespace" of index-based slots in `Frame` that is defined during construction of the frame descriptor and cannot be changed afterwards, and that is accessed using `int` indexes instead of `FrameSlot`s.
    * Added a second new "namespace" of slots (called auxiliary slots) in `Frame` that can be added to the frame descriptor dynamically (and which only supports "object" slots).
    * In addition to `get.../set...` methods, the new API also supports `copy` and `swap` of frame slots.
    * The `FrameSlot`-based API methods in `Frame` and `FrameDescriptor` were deprecated.
    * `FrameSlotTypeException` is now an unchecked exception, which simplifies many APIs and removes the need for the `FrameUtil` class.
* Changes to the way frame slots are handled during partial evaluation:
    * Removed the `FrameClearPhase` - now clearing the frame slots in the "clear" intrinsics instead.
    * Added a new `FrameAccessVerificationPhase` that detects improper pairing of frame slot types at merges, inserts deopts and outputs a performance warning: frame slots can now change type freely and will still be optimized by the frame intrinsics optimization, as long as the types are compatible at merges (whereas frame slots used to be restricted to one primitive type in the whole compilation unit).
* Made conversion rules for passing values to native code through the Truffle NFI more lenient.
    * Passing a `double` to a parameter of type `float` is allowed, possibly losing precision.
    * Passing signed integers to parameters of type `uint*` and unsigned integers to parameters of type `sint*` is allowed.

## Version 21.3.0
* Added a `@GenerateWrapper.Ignore` annotation to prevent methods from being instrumented in wrapper classes.
* The native image `TruffleCheckBlackListedMethods` option was deprecated and replaced by the `TruffleCheckBlockListMethods` option.
* Added new [Static Object Model](https://www.graalvm.org/truffle/javadoc/com/oracle/truffle/api/staticobject/package-summary.html) APIs to represent the layout of objects that, once defined, do not change the number and the type of their properties. It is particularly well suited for, but not limited to, the implementation of the object model of static programming languages. For more information, read the [Javadoc](https://www.graalvm.org/truffle/javadoc/com/oracle/truffle/api/staticobject/package-summary.html) and the [tutorial](https://github.com/oracle/graal/blob/master/truffle/docs/StaticObjectModel.md).
* Removed deprecated engine options: `engine.CompilationThreshold` and `engine.InliningTruffleTierOnExpand`
* Added `BytecodeOSRNode` interface to support on-stack replacement (OSR) for bytecode interpreters. OSR can improve start-up performance by switching from interpreted code to compiled code in the middle of execution. It is especially effective for targets with long-running loops, which can get "stuck" running in the interpreter without OSR. Refer to the [Javadoc](https://www.graalvm.org/truffle/javadoc/com/oracle/truffle/api/nodes/BytecodeOSRNode.html) and the [OSR guide](https://github.com/oracle/graal/blob/master/truffle/docs/OnStackReplacement.md) for more details.
* Removed support to read language and instrument registrations from `META-INF/truffle` files. Recompiling the TruffleLanguage or TruffleInstrument using the Truffle annotation processor automatically migrates the language or instrument to the new behavior. Languages are already migrated if they were compiled with a version later or equal than 19.3.
* Added [SourceSectionFilter#includes](http://www.graalvm.org/truffle/javadoc/com/oracle/truffle/api/instrumentation/SourceSectionFilter.html##includes-com.oracle.truffle.api.nodes.RootNode-com.oracle.truffle.api.source.SourceSection-java.util.Set-).
* Added [FrameInstance#getCompilationTier](http://www.graalvm.org/truffle/javadoc/com/oracle/truffle/api/frame/FrameInstance.html#getCompilationTier--) and [FrameInstancel#isCompilationRoot](http://www.graalvm.org/truffle/javadoc/com/oracle/truffle/api/frame/FrameInstance.htmll#isCompilationRoot--)
* Added `InteropLibrary.isValidValue(Object)` and `InteropLibrary.isValidProtocolValue(Object)`.
* Added `TruffleContext.evalPublic(Node, Source)` and `TruffleContext.evalInternal(Node, Source)` that allow to evaluate sources in an inner context and access values of the inner context safely.
* Added `TruffleContext.Builder.initializeCreatorContext(boolean)` that allows to disable initialization of the language that created the inner context.
* Added the ability to share values between contexts. Guest languages can now use values of the polyglot embedding API using host interop. This no longer leads to invalid sharing errors.
* Added `ReflectionLibrary.getUncached` method.
* Removed deprecated `TruffleLanguage.Registration#mimeType()`. Split up MIME types into `TruffleLanguage.Registration#characterMimeTypes()` and `TruffleLanguage.Registration#byteMimeTypes()`.
* Added a new and improved way to access the current language context and language instance of the thread.
    * Language and context references can now be stored in static final fields. See the [javadoc](https://www.graalvm.org/truffle/javadoc/com/oracle/truffle/api/TruffleLanguage.ContextReference.html) for the new intended usage.
    * All thread local lookups have an efficient implementation on HotSpot and SubstrateVM, interpreted and compiled, eliminating the need to ever cache the value in the AST.
    * Using a compilation final node passed as parameter, the context and language value can be constant folded if it is known that only one language or context instance can exist.
    * Deprecated all other means of accessing the current context: `TruffleLanguage.getCurrentContext(Class)`, `RootNode.getCurrentContext(Class)`, `ContextReference.get()`, `Node.lookupContextReference(Class)` and `@CachedContext`.
    * Deprecated all other means of accessing the current language: `TruffleLanguage.getCurrentLanguage(Class)`,  `LanguageReference.get()`, `Node.lookupLanguageReference(Class)` and `@CachedLanguage`.
* Removed deprecated `TruffleLanguage.getContextReference()`.
* Added `--engine.TraceDeoptimizeFrame` to trace frame deoptimizations due to `FrameInstance#getFrame(READ_WRITE|MATERIALIZE)`.
* Added loop condition profiling to `LoopNode`, so the `RepeatingNode` no longer needs to profile or inject the loop count. Language implementations should remove loop condition profiles from their repeating nodes since they are redundant now.
* Added `ThreadLocalAction` constructor that allows to configure recurring thread local actions to be performed repeatedly. This allows to build debug tooling that need to gather information in every safepoint poll of a thread.
* Added `ExecuteTracingSupport` interface that allows tracing the calls to `execute` methods of a `Node`. 
* Changed `--engine.InstrumentExceptionsAreThrown` to true by default and deprecated [EventContext#createError](https://www.graalvm.org/truffle/javadoc/com/oracle/truffle/api/instrumentation/EventContext.html#createError-java.lang.RuntimeException-) without replacement. Instrument exception are now thrown by default and observable by the guest language application.
* `TruffleLanguage.Env#getPublicTruffleFile(URI)` and `TruffleLanguage.Env#getInternalTruffleFile(URI)` have been fixed to behave as specified and throw `UnsupportedOperationException` instead of `FileSystemNotFoundException`.
* Added `LibraryFactory.getMessages()` to allow to enumerate all messages of a library.
* Added `Engine.newBuilder(String...)` that also allows to restrict the permitted languages of an engine. The permitted languages of an engine are inherited by all created contexts.

## Version 21.2.0
* Added `TypeDescriptor.subtract(TypeDescriptor)` creating a new `TypeDescriptor` by removing the given type from a union or intersection type.
* Added `CompilerDirectives.blackhole(value)` which can be helpful for benchmarking.
* Added `TruffleLanguage#Env.registerOnDispose(Closeable)` registering `Closeable`s for automatic close on context dispose.
* Added `RootNode#countsTowardsStackTraceLimit()`, replacing `RootNode#isInternal()` as the criterion that determines whether a frame with the given root node counts towards the stack trace limit.
* Added `engine.UsePreInitializedContext` option which can be used to disable usage of pre-initialized context.
* Added `MemoryFence`: provides methods for fine-grained control of memory ordering.
* `ValueProfile.createEqualityProfile()` was deprecated without replacement. `Object.equals(Object)` cannot safely be used on compiled code paths. Use the Truffle Specialization DSL instead to implement caches with equality semantics. Making `Object.equals(Object)` reachable as runtime compiled method will mark too many equals implementations reachable for runtime compilation in a native image.
* Methods annotated with `@Fallback`  of the Truffle specialization DSL now support `@Cached`, `@CachedContext`, `@CachedLanguage`, `@Bind` and dispatched `@CachedLibrary` parameters.
* Deprecated and added methods to support expected arity ranges in `ArityException` instances. Note that the replacement methods now include more strict validations.
* `DebugValue` methods `hashCode()` and `equals()` provide result of the interop `identityHashCode` and `isIdentical` calls on the corresponding guest objects, respectively.
* Enabled by default the traversing compilation queue with dynamic thresholds, see `--engine.TraversingCompilationQueue`, `--engine.DynamicCompilationThresholds`, `--engine.DynamicCompilerThresholdsMinScale`, `--engine.DynamicCompilerThresholdsMinNormalLoad` and `--engine.DynamicCompilerThresholdsMaxNormalLoad`.
* Added `LoopConditionProfile#create()` as an alias of `createCountingProfile()` so it can be used like `@Cached LoopConditionProfile loopProfile`.
* Enabled by default the traversing compilation queue with dynamic thresholds. See [the documentation](https://github.com/oracle/graal/blob/master/truffle/docs/TraversingCompilationQueue.md) for more information.
* Changed behavior of parameterized `Function<Object, Object>` conversion such that an `Object[]` argument is passed through to the guest function as a single array argument. Both raw `Function` and `Function<Object[], Object>` treat an `Object[]` as an array of arguments, like before.
* Added `TruffleContext.pause()` and `TruffleContext.resume(Future<Void>)` to pause and resume execution for a truffle context, respectively.
* Added `DebuggerSession.createPrimitiveValue()` to create a `DebugValue` from a primitive value. Use it instead of `DebugValue.set(primitiveValue)` which is now deprecated.
* Added support for iterators and hash maps to `DebugValue`. The added methods wraps the respective methods of `InteropLibrary`.
* Added support for Truffle libraries to be prepared for AOT. See `ExportLibrary.useForAOT` or the `AOTTutorial` java class for further details.
* The Specialization DSL now generates code to throw an `AssertionError` if a `@Shared` and `@Cached` parameter returns a non-null value and is used in a guard. The `null` state is reserved for the uninitialized state.
* Changed `TruffleLanguage.disposeContext`. In case the underlying polyglot context is being cancelled, `TruffleLanguage.disposeContext` is called even if `TruffleLanguage.finalizeContext` throws a TruffleException or a ThreadDeath exception.

## Version 21.1.0
* Added methods into `Instrumenter` that create bindings to be attached later on. Added `EventBinding.attach()` method.
* Added `TruffleContext.isCancelling()` to check whether a truffle context is being cancelled.
* Added `TruffleInstrument.Env.calculateContextHeapSize(TruffleContext, long, AtomicBoolean)` to calculate the heap size retained by a a context.
* Added `ContextsListener.onLanguageContextCreate`, `ContextsListener.onLanguageContextCreateFailed`, `ContextsListener.onLanguageContextInitialize`, and `ContextsListener.onLanguageContextInitializeFailed`  to allow instruments to listen to language context creation start events, language context creation failure events, language context initialization start events, and language context initialization failure events, respectively.
* Added `CompilerDirectives.isExact(Object, Class)` to check whether a value is of an exact type. This method should be used instead of the `value != null && value.getClass() == exactClass` pattern.
* Added `Frame.clear(FrameSlot)`. This allows the compiler to reason about the liveness of local variables. Languages are recommended to use it when applicable.
* Added `@GenerateAOT` to support preparation for AOT specializing nodes. Read the [AOT tutorial](https://github.com/oracle/graal/blob/master/truffle/docs/AOT.md) to get started with Truffle and AOT compilation.
* Profiles now can be disabled using `Profile.disable()` and reset using `Profile.reset()`.
* Added `--engine.CompileAOTOnCreate` option to trigger AOT compilation on call target create.
* Added new messages to `InteropLibrary` for interacting with buffer-like objects:
    * Added `hasBufferElements(Object)` that returns  `true` if this object supports buffer messages.
    * Added `isBufferWritable(Object)` that returns `true` if this object supports writing buffer elements.
    * Added `getBufferSize(Object)` to return the size of this buffer.
    * Added `readBufferByte(Object, long)`, `readBufferShort(Object, ByteOrder, long)`, `readBufferInt(Object, ByteOrder, long)`, `readBufferLong(Object, ByteOrder, long)`, `readBufferFloat(Object, ByteOrder, long)`  and `readBufferDouble(Object, ByteOrder, long)` to read a primitive from this buffer at the given index.
    * Added `writeBufferByte(Object, long, byte)`, `writeBufferShort(Object, ByteOrder, long, short)`, `writeBufferInt(Object, ByteOrder, long, int)`, `writeBufferLong(Object, ByteOrder, long, long)`, `writeBufferFloat(Object, ByteOrder, long, float)`  and `writeBufferDouble(Object, ByteOrder, long, double)` to write a primitive in this buffer at the given index (supported only if `isBufferWritable(Object)` returns `true`).
* Added `Shape.getLayoutClass()` as a replacement for `Shape.getLayout().getType()`. Returns the DynamicObject subclass provided to `Shape.Builder.layout`.
* Changed the default value of `--engine.MultiTier` from `false` to `true`. This should significantly improve the warmup time of Truffle interpreters.
* The native image build fails if a method known as not suitable for partial evaluation is reachable for runtime compilation. The check can be disabled by the `-H:-TruffleCheckBlackListedMethods` native image option.
* Added `ExactMath.truncate(float)` and `ExactMath.truncate(double)` methods to remove the decimal part (round toward zero) of a float or of a double respectively. These methods are intrinsified.
* Added `SuspendedEvent.prepareUnwindFrame(DebugStackFrame, Object)` to support forced early return values from a debugger.
* Added `DebugScope.convertRawValue(Class<? extends TruffleLanguage<?>>, Object)` to enable wrapping a raw guest language object into a DebugValue.
* Added new messages to the `InteropLibrary` to support iterables and iterators:
	* Added `hasIterator(Object)` that allows to specify that the receiver is an iterable.
    * Added `getIterator(Object)` to return the iterator for an iterable receiver.
    * Added `isIterator(Object)` that allows to specify that the receiver is an iterator.
    * Added `hasIteratorNextElement(Object)`  that allows to specify that the iterator receiver has element(s) to return by calling the `getIteratorNextElement(Object)` method.
    * Added `getIteratorNextElement(Object)` to return the current iterator element.
* Added `TruffleContext.leaveAndEnter(Node, Supplier)` to wait for another thread without triggering multithreading.
* Removed deprecated `TruffleLanguage.Env.getTruffleFile(String)`, `TruffleLanguage.Env.getTruffleFile(URI)` methods.
* Deprecated CompilationThreshold for prefered LastTierCompilationThreshold and SingleTierCompilationThreshold.
* Added new features to the DSL `@NodeChild` annotation:
    * Added `implicit` and `implicitCreate` attributes to allow implicit creation of child nodes by the parent factory method.
    * Added `allowUncached` and `uncached` attributes to allow using `@NodeChild` with `@GenerateUncached`.
* Added `TruffleLanguage.Env#getTruffleFileInternal(String, Predicate<TruffleFile>)` and `TruffleLanguage.Env#getTruffleFileInternal(URI, Predicate<TruffleFile>)` methods performing the guest language standard libraries check using a supplied predicate. These methods have a better performance compared to the `TruffleLanguage.Env#getInternalTruffleFile(String)` and `TruffleLanguage.Env#getInternalTruffleFile(URI)` as the guest language standard libraries check is performed only for files in the language home when IO is not enabled by the Context.
* Added `TruffleLanguage.Env.getLogger(String)` and `TruffleLanguage.Env.getLogger(Class<?>)` creating a context-bound logger. The returned `TruffleLogger` always uses a logging handler and options from Env's context and does not depend on being entered on any thread.
* Added new messages to the `InteropLibrary` to support hash maps:
	* Added `hasHashEntries(Object)` that allows to specify that the receiver provides hash entries.
	* Added `getHashSize(Object)` to return hash entries count.
	* Added `isHashEntryReadable(Object, Object)` that allows to specify that mapping for the given key exists and is readable.
	* Added `readHashValue(Object, Object)` to read the value for the specified key.
	* Added `readHashValueOrDefault(Object, Object, Object)` to read the value for the specified key or to return the default value when the mapping for the specified key does not exist.
	* Added `isHashEntryModifiable(Object, Object)` that allows to specify that mapping for the specified key exists and is writable.
	* Added `isHashEntryInsertable(Object, Object)` that allows to specify that mapping for the specified key does not exist and is writable.
	* Added `isHashEntryWritable(Object, Object)` that allows to specify that mapping is either modifiable or insertable.
	* Added `writeHashEntry(Object, Object, Object)` associating the specified value with the specified key.
	* Added `isHashEntryRemovable(Object, Object)` that allows to specify that mapping for the specified key exists and is removable.
	* Added `removeHashEntry(Object, Object)` removing the mapping for a given key.
	* Added `isHashEntryExisting(Object, Object)` that allows to specify that that mapping for a given key is existing.
	* Added `getHashEntriesIterator(Object)` to return the hash entries iterator.
    * Added `getHashKeysIterator(Object)` to return the hash keys iterator.
    * Added `getHashValuesIterator(Object)` to return the hash values iterator.
* Added `TypeDescriptor.HASH` and `TypeDescriptor.hash(TypeDescriptor, TypeDescriptor)` representing hash map types in the TCK.
* Added support for Truffle safepoints and thread local actions. See `TruffleSafepoint` and `ThreadLocalAction`. There is also a [tutorial](https://github.com/oracle/graal/blob/master/truffle/docs/Safepoints.md) that explains how to adopt and use in language or tool implementations.
* Make the Truffle NFI more modular.
    * Provide option `--language:nfi=none` for disabling native access via the Truffle NFI in native-image even if the NFI is included in the image (e.g. as dependency of another language).
    * Moved `trufflenfi.h` header from the JDK root include directory into the NFI language home (`languages/nfi/include`).

## Version 21.0.0
* If an `AbstractTruffleException` is thrown from the `ContextLocalFactory`, `ContextThreadLocalFactory` or event listener, which is called during the context enter, the exception interop messages are executed without a context being entered. The event listeners called during the context enter are:
    * `ThreadsActivationListener.onEnterThread(TruffleContext)`
    * `ThreadsListener.onThreadInitialized(TruffleContext, Thread)`
    * `TruffleInstrument.onCreate(Env)`
    * `TruffleLanguage.isThreadAccessAllowed(Thread, boolean)`
    * `TruffleLanguage.initializeMultiThreading(Object)`
    * `TruffleLanguage.initializeThread(Object, Thread)`
* Added `HostCompilerDirectives` for directives that guide the host compilations of Truffle interpreters.
    * `HostCompilerDirectives.BytecodeInterpreterSwitch` - to denote methods that contain the instruction-dispatch switch in bytecode interpreters
    * `HostCompilerDirectives.BytecodeInterpreterSwitchBoundary` - to denote methods that do not need to be inlined into the bytecode interpreter switch
* Truffle DSL generated nodes are no longer limited to 64 state bits. Use these state bits responsibly.
* Added support for explicitly selecting a host method overload using the signature in the form of comma-separated fully qualified parameter type names enclosed by parentheses (e.g. `methodName(f.q.TypeName,java.lang.String,int,int[])`).
* Changed the default value of `--engine.MultiTier` from `false` to `true`. This should significantly improve the warmup time of Truffle interpreters.
* Deprecated and added methods to support expected arity ranges in `ArityException` instances. Note that the replacement methods now include more strict validations.


## Version 20.3.0
* Added `RepeatingNode.initialLoopStatus` and `RepeatingNode.shouldContinue` to allow defining a custom loop continuation condition.
* Added new specialization utility to print detailed statistics about specialization instances and execution count. See [Specialization Statistics Tutorial](https://github.com/oracle/graal/blob/master/truffle/docs/SpecializationHistogram.md) for details on how to use it.
* Added new specialization compilation mode that ignores "fast path" specializations and generates calls only to "slow path" specializations. This mode is intended for testing purposes to increase tests coverage. See [Specialization testing documentation](https://github.com/oracle/graal/blob/master/truffle/docs/SpecializationTesting.md) for more details.
* Added [TruffleFile.readSymbolicLink](https://www.graalvm.org/truffle/javadoc/com/oracle/truffle/api/TruffleFile.html#readSymbolicLink--) method to read the symbolic link target.
* Added [ReportPolymorphism.Megamorphic](http://www.graalvm.org/truffle/javadoc/com/oracle/truffle/api/dsl/ReportPolymorphism.Megamorphic.html) annotation for expressing the "report only megamorphic specializations" use case when reporting polymorphism.
* Added new flags to inspect expansion during partial evaluation: `--engine.TraceMethodExpansion=truffleTier`, `--engine.TraceNodeExpansion=truffleTier`, `--engine.MethodExpansionStatistics=truffleTier` and `--engine.NodeExpansionStatistics=truffleTier`. Language implementations are encouraged to run with these flags enabled and investigate their output for unexpected results. See [Optimizing.md](https://github.com/oracle/graal/blob/master/truffle/docs/Optimizing.md) for details.
* Enabled by default the elastic allocation of Truffle compiler threads depending on the number of available processors, in both JVM and native modes. The old behavior, 1 or 2 compiler threads, can be explicitly enabled with `--engine.CompilerThreads=0`.
* Added `ThreadsActivationListener` to listen to thread enter and leave events in instruments.
* Added `TruffleInstrument.Env.getOptions(TruffleContext)` to retrieve context specific options for an instrument and `TruffleInstrument.getContextOptions()` to describe them. This is useful if an instrument wants to be configured per context. 
* Added `TruffleContext.isClosed()` to check whether a  truffle context is already closed. This is useful for instruments.
* Added `TruffleContext.closeCancelled` and `TruffleContext.closeResourceExhausted`  to allow instruments and language that create inner contexts to cancel the execution of a context.
* Added `TruffleContext.isActive` in addition to `TruffleContext.isEntered` and improved their documentation to indicate the difference.
* Added `ContextsListener.onContextResetLimit` to allow instruments to listen to context limit reset events from the polyglot API.
* All instances of `TruffleContext` accessible from instruments can now be closed by the instrument. Previously this was only possible for creators of the TruffleContext instance.
* Added the ability to create context and context thread locals in languages and instruments. See [ContextLocal](https://www.graalvm.org/truffle/javadoc/com/oracle/truffle/api/ContextLocal.html) and [ContextThreadLocal](https://www.graalvm.org/truffle/javadoc/com/oracle/truffle/api/ContextThreadLocal.html) for details.
* Removed the hard "maximum node count" splitting limit controlled by `TruffleSplittingMaxNumberOfSplitNodes` as well as the option itself.
* Removed polymorphism reporting from `DynamicObjectLibrary`. If the language wants to report polymorphism for a property access, it should do so manually using a cached specialization.
* The `iterations` for `LoopNode.reportLoopCount(source, iterations)` must now be >= 0.
* Added [NodeLibrary](https://www.graalvm.org/truffle/javadoc/com/oracle/truffle/api/interop/NodeLibrary.html), which provides guest language information associated with a particular Node location, local scope mainly and [TruffleLanguage.getScope](https://www.graalvm.org/truffle/javadoc/com/oracle/truffle/api/TruffleLanguage.html#getScope-C-) and [TruffleInstrument.Env.getScope](https://www.graalvm.org/truffle/javadoc/com/oracle/truffle/api/instrumentation/TruffleInstrument.Env.html#getScope-com.oracle.truffle.api.nodes.LanguageInfo-), which provides top scope object of a guest language.
* Deprecated com.oracle.truffle.api.Scope class and methods in TruffleLanguage and TruffleInstrument.Env, which provide the scope information through that class.
* Added scope information into InteropLibrary: [InteropLibrary.isScope](https://www.graalvm.org/truffle/javadoc/com/oracle/truffle/api/interop/InteropLibrary.html#isScope-java.lang.Object-), [InteropLibrary.hasScopeParent](https://www.graalvm.org/truffle/javadoc/com/oracle/truffle/api/interop/InteropLibrary.html#hasScopeParent-java.lang.Object-) and [InteropLibrary.getScopeParent](https://www.graalvm.org/truffle/javadoc/com/oracle/truffle/api/interop/InteropLibrary.html#getScopeParent-java.lang.Object-)
* Added utility method to find an instrumentable parent node [InstrumentableNode.findInstrumentableParent](https://www.graalvm.org/truffle/javadoc/com/oracle/truffle/api/instrumentation/InstrumentableNode.html#findInstrumentableParent-com.oracle.truffle.api.nodes.Node-).
* Deprecated `DebugScope.getArguments()` without replacement. This API was added without use-case.
* Added the [RootNode.isTrivial](https://www.graalvm.org/truffle/javadoc/com/oracle/truffle/api/nodes/RootNode.html#isTrivial) method, for specifying root nodes that are always more efficient to inline than not to.
* Added [ByteArraySupport](https://www.graalvm.org/truffle/javadoc/com/oracle/truffle/api/memory/ByteArraySupport.html): a helper class providing safe multi-byte primitive type accesses from byte arrays.
* Added a new base class for Truffle exceptions, see [AbstractTruffleException](https://www.graalvm.org/truffle/javadoc/com/oracle/truffle/api/exception/AbstractTruffleException.html). The original `TruffleException` has been deprecated. Added new interop messages for exception handling replacing the deprecated `TruffleException` methods.
* Added new messages to `InteropLibrary` related to exception handling:
    * Added `getExceptionType(Object)` that allows to specify the type of an exception, e.g. PARSE_ERROR. 
    * Added `isExceptionIncompleteSource(Object)` allows to specify whether the parse error contained unclosed brackets.
    * Added `getExceptionExitStatus(Object)` allows to specify the exit status of an exception of type EXIT.
    * Added `hasExceptionCause(Object)` and `getExceptionCause(Object)` to return the cause of this error
    * Added `hasExceptionStackTrace(Object)` and `getExceptionStackTrace(Object)` to return the guest stack this of this error. 
    * Added `hasExceptionMessage(Object)` and `getExceptionMessage(Object)` to provide an error message of the error.
    * Added `hasExecutableName(Object)` and `getExecutableName(Object)` to provide a method name similar to what was provided in `RootNode.getName()` but for executable objects.
    * Added `hasDeclaringMetaObject(Object)` and `getDeclaringMetaObject(Object)` to provide the meta object of the function. 
* Language implementations are recommended to perform the following steps to upgrade their exception implementation:
    * Convert non-internal guest language exceptions to `AbstractTruffleException`, internal errors should be refactored to no longer implement `TruffleException`.
    * Export new interop messages directly on the `AbstractTruffleException` subclass if necessary. Consider exporting `getExceptionType(Object)`, `getExceptionExitStatus(Object)` and `isExceptionIncompleteSource(Object)`. For other interop messages the default implementation should be sufficient for most use-cases. Consider using `@ExportLibrary(delegateTo=...)` to forward to a guest object stored inside of the exception.
    * Rewrite interop capable guest language try-catch nodes to the new interop pattern for handling exceptions. See `InteropLibrary#isException(Object)` for more information. 
    * Implement the new method `RootNode.translateStackTraceElement` which allows guest languages to transform stack trace elements to accessible guest objects for other languages.
    * Consider making executable interop objects of the guest language implement `InteropLibrary.hasExecutableName(Object)` and `InteropLibrary.hasDeclaringMetaObject(Object)`.
    * Make exception printing in the guest language use `InteropLibrary.getExceptionMessage(Object)`, `InteropLibrary.getExceptionCause(Object)` and `InteropLibrary.getExceptionStackTrace(Object)` for foreign exceptions to print them in the style of the language.
    * Make all exports of `InteropLibrary.throwException(Object)` throw an instance of `AbstractTruffleException`. This contract will be enforced in future versions when `TruffleException` will be removed.
    * Attention: Since [AbstractTruffleException](https://www.graalvm.org/truffle/javadoc/com/oracle/truffle/api/exception/AbstractTruffleException.html) is an abstract base class, not an interface, the exceptions the Truffle NFI throws do not extend UnsatisfiedLinkError anymore. This is an incompatible change for guest languages that relied on the exact exception class. The recommended fix is to catch AbstractTruffleException instead of UnsatisfiedLinkError.
* Added [TruffleInstrument.Env.getEnteredContext](https://www.graalvm.org/truffle/javadoc/com/oracle/truffle/api/instrumentation/TruffleInstrument.Env.html#getEnteredContext--) returning the entered `TruffleContext`.
* Added [DebuggerSession.setShowHostStackFrames](https://www.graalvm.org/truffle/javadoc/com/oracle/truffle/api/debug/DebuggerSession.html#setShowHostStackFrames-boolean-) and host `DebugStackFrame` and `DebugStackTraceElement`. This is useful for debugging of applications that use host interop.
* All Truffle Graal runtime options (-Dgraal.) which were deprecated in GraalVM 20.1 are removed. The Truffle runtime options are no longer specified as Graal options (-Dgraal.). The Graal options must be replaced by corresponding engine options specified using [polyglot API](https://www.graalvm.org/truffle/javadoc/org/graalvm/polyglot/Engine.Builder.html#option-java.lang.String-java.lang.String-).
* Deprecated the `com.oracle.truffle.api.object.dsl` API without replacement. The migration path is to use `DynamicObject` subclasses with the `com.oracle.truffle.api.object` API.
* A node parameter now needs to be provided to TruffleContext.enter() and TruffleContext.leave(Object). The overloads without node parameter are deprecated. This is useful to allow the runtime to compile the enter and leave code better if a node is passed as argument. 
* Added [DebuggerSession.suspendHere](https://www.graalvm.org/truffle/javadoc/com/oracle/truffle/api/debug/DebuggerSession.html#suspendHere-com.oracle.truffle.api.nodes.Node-) to suspend immediately at the current location of the current execution thread.
* Added [RootNode.prepareForAOT](https://www.graalvm.org/truffle/javadoc/com/oracle/truffle/api/nodes/RootNode.html#prepareForAOT) that allows to initialize root nodes for compilation that were not yet executed.
* Removed deprecation for `RootNode.getLanguage(Class<?>)`, it is still useful to efficiently access the associated language of a root node.
* Block node partial compilation is no longer eagerly triggered but only when the `--engine.MaximumGraalNodeCount` limit was reached once for a call target.
* Lifted the restriction that the dynamic type of a `DynamicObject` needs to be an instance of `ObjectType`, allowing any non-null object. Deprecated `Shape.getObjectType()` that has been replaced by `Shape.getDynamicType()`.
* Added [TruffleLanguage.Env.createHostAdapterClass](https://www.graalvm.org/truffle/javadoc/com/oracle/truffle/api/TruffleLanguage.Env.html#createHostAdapterClass-java.lang.Class:A-) to allow extending a host class and/or interfaces with a guest object via a generated host adapter class (JVM only).
* Deprecated the old truffle-node-count based inlining heuristic and related options (namely InliningNodeBudget and LanguageAgnosticInlining).
* Added `@GenerateLibrary.pushEncapsulatingNode()` that allows to configure whether encapsulating nodes are pushed or popped.

## Version 20.2.0
* Added new internal engine option `ShowInternalStackFrames` to show internal frames specific to the language implementation in stack traces.
* Added new identity APIs to `InteropLibrary`:
    * `hasIdentity(Object receiver)` to find out whether an object specifies identity
	* `isIdentical(Object receiver, Object other, InteropLibrary otherLib)` to compare the identity of two object
	* `isIdenticalOrUndefined(Object receiver, Object other)` export to specify the identity of an object.
	* `identityHashCode(Object receiver)` useful to implement maps that depend on identity.
* Added `TriState` utility class represents three states TRUE, FALSE and UNDEFINED.
* Added `InteropLibrary.getUncached()` and `InteropLibrary.getUncached(Object)` short-cut methods for convenience.
* Enabled by default the new inlining heuristic in which inlining budgets are based on Graal IR node counts and not Truffle Node counts.
* Added `ConditionProfile#create()` as an alias of `createBinaryProfile()` so it can be used like `@Cached ConditionProfile myProfile`. 
* Improved `AssumedValue` utility class: Code that reads the value but can not constant fold it does not need to deopt when the value changes.
* A `TruffleFile` for an empty path is no more resolved to the current working directory.
* Added [`SourceBuilder.canonicalizePath(boolean)`](https://www.graalvm.org/truffle/javadoc/com/oracle/truffle/api/source/Source.SourceBuilder.html) to control whether the `Source#getPath()` should be canonicalized.
* Deprecated and renamed `TruffleFile.getMimeType` to [TruffleFile.detectMimeType](https://www.graalvm.org/truffle/javadoc/com/oracle/truffle/api/TruffleFile.html#detectMimeType--). The new method no longer throws `IOException` but returns `null` instead.
* The languages are responsible for stopping and joining the stopped `Thread`s in the [TruffleLanguage.finalizeContext](https://www.graalvm.org/truffle/javadoc/com/oracle/truffle/api/TruffleLanguage.html#finalizeContext-C-).
* Added Truffle DSL `@Bind` annotation to common out expression for use in guards and specialization methods.
* Added the ability to disable adoption for DSL cached expressions with type node using `@Cached(value ="...", weak = true)`.
* Added an option not to adopt the parameter annotated by @Cached, using `@Cached(value ="...", adopt = false)`.
* Added `TruffleWeakReference` utility to be used on partial evaluated code paths instead of the default JDK `WeakReference`.
* Removed deprecated API in `com.oracle.truffle.api.source.Source`. The APIs were deprecated in 19.0.
* Added `CompilerDirectives.shouldNotReachHere()` as a short-cut for languages to indicate that a path should not be reachable neither in compiled nor interpreted code paths.
* All subclasses of `InteropException` do no longer provide a Java stack trace. They are intended to be thrown, immediately caught by the caller and not re-thrown. As a result they can now be allocated on compiled code paths and do no longer require a `@TruffleBoundary` or `transferToInterpreterAndInvalidate()` before use. Languages are encouraged to remove `@TruffleBoundary` annotations or leading `transferToInterpreterAndInvalidate()` method calls before interop exceptions are thrown. 
* All `InteropException` subclasses now offer a new `create` factory method to provide a cause. This cause should only be used if user provided guest application code caused the problem.
* The use of `InteropException.initCause` is now deprecated for performance reasons. Instead pass the cause when the `InteropException` is constructed. The method `initCause` will throw `UnsupportedOperationException` in future versions. Please validate all calls to `Throwable.initCause` for language or tool implementation code.
* Added [TruffleFile.isSameFile](https://www.graalvm.org/truffle/javadoc/com/oracle/truffle/api/TruffleFile.html#isSameFile-com.oracle.truffle.api.TruffleFile-java.nio.file.LinkOption...-) method to test if two `TruffleFile`s refer to the same physical file.
* Added new `EncapsulatingNodeReference` class to lookup read and write the current encapsulating node. Deprecated encapsulating node methods in `NodeUtil`.
* Added support for subclassing `DynamicObject` so that guest languages can directly base their object class hierarchy on it, add fields, and use `@ExportLibrary` on subclasses. Guest language object classes should implement `TruffleObject`.
* Added new [DynamicObjectLibrary](https://www.graalvm.org/truffle/javadoc/com/oracle/truffle/api/object/DynamicObjectLibrary.html) API for accessing and mutating properties and the shape of `DynamicObject` instances. This is the recommended API from now on. Other, low-level property access APIs will be deprecated and removed in a future release.

## Version 20.1.0
* Added `@GenerateLibrary(dynamicDispatchEnabled = false)` that allows to disable dynamic dispatch semantics for a library. The default is `true`.
* Added ability to load external default exports for libraries using a service provider. See `GenerateLibrary(defaultExportLookupEnabled = true)`.
* The use of `@NodeField` is now permitted in combination with `@GenerateUncached`, but it throws UnsupportedOperationException when it is used.
* It is now possible to specify a setter with `@NodeField`. The generated field then will be mutable.
* Removed deprecated interoperability APIs that were deprecated in 19.0.0. 
* Removed deprecated instrumentation APIs that were deprecated in 0.33
* The `PerformanceWarningsAreFatal` and `TracePerformanceWarnings` engine options take a comma separated list of performance warning types. Allowed warning types are `call` to enable virtual call warnings, `instanceof` to enable virtual instance of warnings and `store` to enables virtual store warnings. There are also `all` and `none` types to enable (disable) all performance warnings.
* Added [DebugValue#getRawValue()](https://www.graalvm.org/truffle/javadoc/com/oracle/truffle/api/debug/DebugValue.html) for raw guest language object lookup from same language.
* Added [DebugStackFrame#getRawNode()](https://www.graalvm.org/truffle/javadoc/com/oracle/truffle/api/debug/DebugStackFrame.html) for root node lookup from same language.
* Added [DebugException#getRawException()](https://www.graalvm.org/truffle/javadoc/com/oracle/truffle/api/debug/DebugException.html) for raw guest language exception lookup from same language.
* Added [DebugStackFrame#getRawFrame()](https://www.graalvm.org/truffle/javadoc/com/oracle/truffle/api/debug/DebugStackFrame.html) for underlying frame lookup from same language.
* Added `TruffleInstrument.Env.getPolyglotBindings()` that replaces now deprecated `TruffleInstrument.Env.getExportedSymbols()`.
* Added `@ExportLibrary(transitionLimit="3")` that allows the accepts condition of exported libraries to transition from true to false for a library created for a receiver instance. This is for example useful to export messages for array strategies. 
* Added `CompilationFailureAction` engine option which deprecates `CompilationExceptionsArePrinted `, `CompilationExceptionsAreThrown`, `CompilationExceptionsAreFatal` and `PerformanceWarningsAreFatal` options.
* Added `TreatPerformanceWarningsAsErrors` engine option which deprecates the `PerformanceWarningsAreFatal` option. To replace the `PerformanceWarningsAreFatal` option use the `TreatPerformanceWarningsAsErrors` with `CompilationFailureAction` set to `ExitVM`.
* Added `bailout` into performance warning kinds used by `TracePerformanceWarnings`, `PerformanceWarningsAreFatal` and `CompilationExceptionsAreFatal` options.
* Added [Option.deprecationMessage](https://www.graalvm.org/truffle/javadoc/com/oracle/truffle/api/Option.html#deprecationMessage--) to set the option deprecation reason.
* `engine.Mode` is now a supported option and no longer experimental.
* Added new meta-data APIs to `InteropLibrary`:
	* `has/getLanguage(Object receiver)` to access the original language of an object.
	* `has/getSourceLocation(Object receiver)` to access the source location of an object (e.g. of function or classes).
	* `toDisplayString(Object receiver, boolean allowsSideEffect)` to produce a human readable string.
	* `has/getMetaObject(Object receiver)` to access the meta-object of an object.
	* `isMetaObject(Object receiver)` to find out whether an object is a meta-object (e.g. Java class)
	* `getMetaQualifiedName(Object receiver)` to get the qualified name of the meta-object
	* `getMetaSimpleName(Object receiver)` to get the simple name of a the meta-object
	* `isMetaInstance(Object receiver, Object instance)` to check whether an object is an instance of a meta-object.
* Added `TruffleLanguage.getLanguageView` that allows to wrap values to add language specific information for primitive and foreign values.
* Added `TruffleLanguage.getScopedView` that allows to wrap values to add scoping and visibility to language values.
* Added `TruffleInstrument.Env.getScopedView` and `TruffleInstrument.Env.getLanguageView` to access language and scoped views from instruments.
* Added `TruffleInstrument.Env.getLanguageInfo` to convert language classes to `LanguageInfo`.
* Deprecated `TruffleLanguage.findMetaObject`, `TruffleLanguage.findSourceLocation`, `TruffleLanguage.toString` and `TruffleLanguage.isObjectOfLanguage`. Use the new interop APIs and language views as replacement.
* Added support for the value conversions of [DebugValue](https://www.graalvm.org/truffle/javadoc/com/oracle/truffle/api/debug/DebugValue.html) that provide the same functionality as value conversions on [Value](https://www.graalvm.org/sdk/javadoc/org/graalvm/polyglot/Value.html).
* Added [DebugValue#toDisplayString](https://www.graalvm.org/truffle/javadoc/com/oracle/truffle/api/debug/DebugValue.html#toDisplayString--) to convert the value to a language-specific string representation.
* Deprecated `DebugValue#as`, other conversion methods should be used instead.
* Clarify [InteropLibrary](https://www.graalvm.org/truffle/javadoc/com/oracle/truffle/api/interop/InteropLibrary.html) javadoc documentation of message exceptions. [UnsupportedMessageException](https://www.graalvm.org/truffle/javadoc/com/oracle/truffle/api/interop/UnsupportedMessageException.html) is thrown when the operation is never supported for the given receiver type. In other cases [UnknownIdentifierException](https://www.graalvm.org/truffle/javadoc/com/oracle/truffle/api/interop/UnknownIdentifierException.html) or [InvalidArrayIndexException](https://www.graalvm.org/truffle/javadoc/com/oracle/truffle/api/interop/InvalidArrayIndexException.html) are thrown.
* Added [TruffleLanguage.Env.initializeLanguage](https://www.graalvm.org/truffle/javadoc/com/oracle/truffle/api/TruffleLanguage.Env.html#initializeLanguage-com.oracle.truffle.api.nodes.LanguageInfo-) method to force language initialization.
* Values of `NAME` properties of [ReadVariableTag](https://www.graalvm.org/truffle/javadoc/com/oracle/truffle/api/instrumentation/StandardTags.ReadVariableTag.html#NAME) and [WriteVariableTag](https://www.graalvm.org/truffle/javadoc/com/oracle/truffle/api/instrumentation/StandardTags.WriteVariableTag.html#NAME) extended to allow an object or an array of objects with name and source location.
* Added support for asynchronous stack traces: [TruffleLanguage.Env.getAsynchronousStackDepth()](https://www.graalvm.org/truffle/javadoc/com/oracle/truffle/api/TruffleLanguage.Env.html#getAsynchronousStackDepth--), [RootNode.findAsynchronousFrames()](https://www.graalvm.org/truffle/javadoc/com/oracle/truffle/api/nodes/RootNode.html#findAsynchronousFrames-com.oracle.truffle.api.frame.Frame-), [TruffleInstrument.Env.setAsynchronousStackDepth()](https://www.graalvm.org/truffle/javadoc/com/oracle/truffle/api/instrumentation/TruffleInstrument.Env.html#setAsynchronousStackDepth-int-), [TruffleStackTrace.getAsynchronousStackTrace()](https://www.graalvm.org/truffle/javadoc/com/oracle/truffle/api/TruffleStackTrace.html#getAsynchronousStackTrace-com.oracle.truffle.api.CallTarget-com.oracle.truffle.api.frame.Frame-), [DebuggerSession.setAsynchronousStackDepth()](https://www.graalvm.org/truffle/javadoc/com/oracle/truffle/api/debug/DebuggerSession.html#setAsynchronousStackDepth-int-), [SuspendedEvent.getAsynchronousStacks()](https://www.graalvm.org/truffle/javadoc/com/oracle/truffle/api/debug/SuspendedEvent.html#getAsynchronousStacks--), [DebugException.getDebugAsynchronousStacks()](https://www.graalvm.org/truffle/javadoc/com/oracle/truffle/api/debug/DebugException.html#getDebugAsynchronousStacks--).

## Version 20.0.0
* Add [Layout#dispatch()](https://www.graalvm.org/truffle/javadoc/com/oracle/truffle/api/object/dsl/Layout.html#dispatch--) to be able to generate override of `ObjectType#dispatch()` method in the generated inner \*Type class.
* Deprecated engine options engine.InvalidationReprofileCount and engine.ReplaceReprofileCount. They no longer have any effect. There is no longer reprofiling after compilation. 
* Added [DebuggerSession.{suspend(), suspendAll,resume()}](https://www.graalvm.org/truffle/javadoc/com/oracle/truffle/api/debug/DebuggerSession.html) to allow suspending and resuming threads.
* Add new loop explosion mode [LoopExplosionKind#FULL_UNROLL_UNTIL_RETURN](https://www.graalvm.org/truffle/javadoc/com/oracle/truffle/api/nodes/ExplodeLoop.LoopExplosionKind.html#FULL_UNROLL_UNTIL_RETURN), which can be used to duplicate loop exits during unrolling until function returns.
* The default [LoopExplosionKind](https://www.graalvm.org/truffle/javadoc/com/oracle/truffle/api/nodes/ExplodeLoop.LoopExplosionKind.html) for `@ExplodeLoop` changed from `FULL_UNROLL` to `FULL_UNROLL_UNTIL_RETURN`, which we believe is more intuitive. We recommend reviewing your usages of `@ExplodeLoop`, especially those with `return`, `break` and `try/catch` in the loop body as those might duplicate more code than before.
* The `TruffleCheckNeverPartOfCompilation` option when building a native image is now enabled by default, ensuring `neverPartOfCompilation()` is not reachable for runtime compilation. Use `CompilerDirectives.bailout()` if you want to test when a compilation fails, otherwise avoid `neverPartOfCompilation()` in code reachable for runtime compilation (e.g., by using `@TruffleBoundary`).
* The `DirectoryStream` created by a relative `TruffleFile` passes relative `TruffleFile`s into the `FileVisitor`, even when an explicit [current working directory was set](https://www.graalvm.org/truffle/javadoc/com/oracle/truffle/api/TruffleLanguage.Env.html#setCurrentWorkingDirectory-com.oracle.truffle.api.TruffleFile-).
* Added `DebuggerTester.startExecute()` that allows to execute an arbitrary sequence of commands on the background thread.
* Time specification in `InteropLibrary` relaxed to allow a fixed timezone when no date is present.
* `TruffleLogger.getLogger` throws an `IllegalArgumentException` when given `id` is not a valid language or instrument id.
* [Node#getEncapsulatingSourceSection()](https://www.graalvm.org/truffle/javadoc/com/oracle/truffle/api/nodes/Node.html#getEncapsulatingSourceSection--) is no longer a fast-path method, because `getSourceSection()` is not fast-path.
* The algorithm used to generate a unique [URI](https://www.graalvm.org/truffle/javadoc/com/oracle/truffle/api/source/Source.html#getURI--) for a `Source` built without an `URI` was changed to SHA-256.
* Added [ExportLibrary.delegateTo](https://www.graalvm.org/truffle/javadoc/com/oracle/truffle/api/library/ExportLibrary.html#delegateTo--) attribute that allows to delegate all messages of a library to value of a final delegate field. This can be used in combination with `ReflectionLibrary` to improve the ability to build wrappers.
* `ReadVariableTag` and `WriteVariableTag` added to [StandardTags](https://www.graalvm.org/truffle/javadoc/com/oracle/truffle/api/instrumentation/StandardTags.html).

* Truffle TCK now checks that instrumentable nodes are not used in the context of a Library.
* Getter to check whether [TruffleContext](https://www.graalvm.org/truffle/javadoc/com/oracle/truffle/api/TruffleContext.html#isEntered--) is activated or not.
* All Truffle Graal runtime options (-Dgraal.) will be deprecated with 20.1. The Truffle runtime options are no longer specified as Graal options (-Dgraal.). The Graal options must be replaced by corresponding engine options specified using [polyglot API](https://www.graalvm.org/truffle/javadoc/org/graalvm/polyglot/Engine.Builder.html#option-java.lang.String-java.lang.String-). The `TRUFFLE_STRICT_OPTION_DEPRECATION` environment variable can be used to detect usages of deprecated Graal options. When the `TRUFFLE_STRICT_OPTION_DEPRECATION` is set to `true` and the deprecated Graal option is used the Truffle runtime throws an exception listing the used deprecated options and corresponding replacements.


## Version 19.3.0
* Added ability to obtain an [Internal Truffle File](https://www.graalvm.org/truffle/javadoc/com/oracle/truffle/api/TruffleLanguage.Env.html#getInternalTruffleFile-java.lang.String-). The internal file is located in the language home directories and it's readable even when IO is not allowed by the Context.
* Deprecated `TruffleLanguage.Env.getTruffleFile` use [getInternalTruffleFile](https://www.graalvm.org/truffle/javadoc/com/oracle/truffle/api/TruffleLanguage.Env.html#getInternalTruffleFile-java.lang.String-) for language standard library files located in language home or [getPublicTruffleFile](https://www.graalvm.org/truffle/javadoc/com/oracle/truffle/api/TruffleLanguage.Env.html#getPublicTruffleFile-java.lang.String-) for user files.
* Added primitive specializations to `CompilerAsserts.partialEvaluationConstant()`.
* Added the new `execute` method to `LoopNode`, which allows loops to return values.
* Added support for temporary [files](https://www.graalvm.org/truffle/javadoc/com/oracle/truffle/api/TruffleLanguage.Env.html#createTempFile-com.oracle.truffle.api.TruffleFile-java.lang.String-java.lang.String-java.nio.file.attribute.FileAttribute...-) and [directories](https://www.graalvm.org/truffle/javadoc/com/oracle/truffle/api/TruffleLanguage.Env.html#createTempDirectory-com.oracle.truffle.api.TruffleFile-java.lang.String-java.nio.file.attribute.FileAttribute...-).
* Threads created by the embedder may now be collected by the GC before they can be [disposed](https://www.graalvm.org/truffle/javadoc/com/oracle/truffle/api/TruffleLanguage.html#disposeThread-C-java.lang.Thread-). If languages hold onto thread objects exposed via `initializeThread` they now need to do so with `WeakReference` to avoid leaking thread instances.
* Support boolean literals in DSL expressions used in [@Specialization](https://www.graalvm.org/truffle/javadoc/com/oracle/truffle/api/dsl/Specialization) and [@Cached](https://www.graalvm.org/truffle/javadoc/com/oracle/truffle/api/dsl/Cached) fields.
* Added standard [block node](https://www.graalvm.org/truffle/javadoc/com/oracle/truffle/api/nodes/BlockNode.html) for language implementations. Using the block node allows the optimizing runtime to split big blocks into multiple compilation units. This optimization may be enabled using `--engine.PartialBlockCompilation` (on by default) and configured using `--engine.PartialBlockCompilationSize` (default 3000).
* Added new experimental inlining heuristic in which inlining budgets are based on Graal IR node counts and not Truffle Node counts. Enable with `-Dgraal.TruffleLanguageAgnosticInlining=true`.
* Deprecated `DynamicObject#isEmpty()`, `DynamicObject#size()`; use `Shape#getPropertyCount()` instead.
* Deprecated `Shape#getPropertyList(Pred)`, `Shape#getKeyList(Pred)`, `Shape#hasTransitionWithKey(Object)`, `Shape.Allocator#locationForValue(Object, EnumSet)` without replacement.
* Added [Scope.Builder#rootInstance(Object)](https://www.graalvm.org/truffle/javadoc/com/oracle/truffle/api/Scope.Builder.html#rootInstance-java.lang.Object-), [Scope#getRootInstance()](https://www.graalvm.org/truffle/javadoc/com/oracle/truffle/api/Scope.html#getRootInstance--) and [DebugScope#getRootInstance()](https://www.graalvm.org/truffle/javadoc/com/oracle/truffle/api/debug/DebugScope.html#getRootInstance--) to provide an instance of guest language representation of the root node (e.g. a guest language function).
* Debugger breakpoints can be restricted to a particular root instance via [Breakpoint.Builder#rootInstance(DebugValue)](https://www.graalvm.org/truffle/javadoc/com/oracle/truffle/api/debug/Breakpoint.Builder.html#rootInstance-com.oracle.truffle.api.debug.DebugValue-) and found later on via [DebugValue#getRootInstanceBreakpoints()](https://www.graalvm.org/truffle/javadoc/com/oracle/truffle/api/debug/DebugValue.html#getRootInstanceBreakpoints--).
* Deprecated `TruffleLanguage.getContextReference()` as this method is inefficient in many situations. The most efficient context lookup can be achieved knowing the current AST in which it is used by calling `Node.lookupContextReference(Class)`.
* Truffle languages and instruments no longer create `META-INF/truffle` files, but generate service implementations for [TruffleLanguage.Provider](https://www.graalvm.org/truffle/javadoc/com/oracle/truffle/api/TruffleLanguage.Provider.html) and [TruffleInstrument.Provider](https://www.graalvm.org/truffle/javadoc/com/oracle/truffle/api/instrumentation/TruffleInstrument.Provider.html) automatically. Recompiling the TruffleLanguage using the Truffle annotation processor automatically migrates the language.
* The Truffle DSL processor jar no longer requires the Truffle API or Graal SDK as a dependency. 
* Added interop messages for guest language exception objects: [InteropLibrary#isException(Object)](https://www.graalvm.org/truffle/javadoc/com/oracle/truffle/api/interop/InteropLibrary.html#isException-java.lang.Object-) and [InteropLibrary#throwException(Object)](https://www.graalvm.org/truffle/javadoc/com/oracle/truffle/api/interop/InteropLibrary.html#throwException-java.lang.Object-).
* [TruffleLanguage.patchContext](https://www.graalvm.org/truffle/javadoc/com/oracle/truffle/api/TruffleLanguage.html#patchContext-C-com.oracle.truffle.api.TruffleLanguage.Env-) is invoked for all languages whose contexts were created during context pre-initialization. Originally the `patchContext`  was invoked only for languages with initialized contexts.

## Version 19.2.0
* Added sub-process output (error output) [redirection into OutputStream](https://www.graalvm.org/truffle/javadoc/org/graalvm/polyglot/io/ProcessHandler.Redirect.html#stream-java.io.OutputStream-).
* Added `RootNode.getQualifiedName()` for a better distinction when printing stack traces. Languages are encouraged to implement it, in case it differs from the root name.
* Added methods to identify date, time, timezone, instant and duration values in `InteropLibrary` and TCK `TypeDescriptor`.
* Added ability to read the default time zone from the language Environment with `Env.getTimeZone()`.
* Deprecated `Env.parse` and added replacement APIs `Env.parseInternal` and `Env.parsePublic`. The new API requires to differentiate between parse calls that were invoked by the guest language user and those which are part of the internal language semantics. The separation avoids accidentally exposing access to internal languages. 
* Deprecated `Env.getLanguages()` and added replacement APIs `Env.getInternalLanguages()` and `Env.getPublicLanguages()`. 
* Added [Source.newBuilder(Source)](https://www.graalvm.org/truffle/javadoc/com/oracle/truffle/api/source/Source.html#newBuilder-com.oracle.truffle.api.source.Source-) that inherits Source properties from an existing Source.
* Added [RootBodyTag](https://www.graalvm.org/truffle/javadoc/com/oracle/truffle/api/instrumentation/StandardTags.RootBodyTag.html).

## Version 19.1.0
* `@GenerateUncached` is now inherited by subclasses.
* `NodeFactory` now supports `getUncachedInstance` that returns the uncached singleton.  
* Introduced Truffle process sandboxing. Added a [TruffleLanguage.Env.newProcessBuilder](https://www.graalvm.org/truffle/javadoc/com/oracle/truffle/api/TruffleLanguage.Env.html#newProcessBuilder-java.lang.String...-) method creating a new [TruffleProcessBuilder](https://www.graalvm.org/truffle/javadoc/com/oracle/truffle/api/io/TruffleProcessBuilder.html) to configure and start a new sub-process.
* Added support for reading environment variables, use [TruffleLanguage.Env.getEnvironment](https://www.graalvm.org/truffle/javadoc/com/oracle/truffle/api/TruffleLanguage.Env.html#getEnvironment--) to obtain process environment variables.
* `NodeFactory` now supports `getUncachedInstance` that returns the uncached singleton. 
* `@GenerateUncached` can now be used in combination with `@NodeChild` if execute signatures for all arguments are present.
* Removed deprecated automatic registration of the language class as a service.
* The [LanguageProvider](https://www.graalvm.org/truffle/javadoc/org/graalvm/polyglot/tck/LanguageProvider.html#createIdentityFunctionSnippet-org.graalvm.polyglot.Context-) can override the default verfication of the TCK `IdentityFunctionTest`.
* Removed deprecated and misspelled method `TruffleStackTrace#getStacktrace`.
* Removed deprecated methods`TruffleStackTraceElement#getStackTrace` and `TruffleStackTraceElement#fillIn` (use methods of `TruffleStackTrace` instead).
* `SlowPathException#fillInStackTrace` is now `final`.
* Added an ability to read a [path separator](https://www.graalvm.org/truffle/javadoc/com/oracle/truffle/api/TruffleLanguage.Env.html#getPathSeparator--) used to separate filenames in a path list.
* `@TruffleBoundary` methods that throw but are not annotated with `@TruffleBoundary(transferToInterpreterOnException=false)` will now transfer to the interpreter only once per `CallTarget` (compilation root).
* Added [TruffleFile.setAttribute](https://www.graalvm.org/truffle/javadoc/com/oracle/truffle/api/TruffleFile.html#setAttribute-com.oracle.truffle.api.TruffleFile.AttributeDescriptor-T-java.nio.file.LinkOption...-) to allow languages to set file attributes.

## Version 19.0.0
* Renamed version 1.0.0 to 19.0.0

## Version 1.0.0 RC15
* This version includes a major revision of the Truffle Interoperability APIs. Most existing APIs for Truffle Interoperability were deprecated. The compatiblity layer may cause significant performance reduction for interoperability calls. 
	* Please see the [Interop Migration Guide](https://github.com/oracle/graal/blob/master/truffle/docs/InteropMigration.md) for an overview and individual `@deprecated` javadoc tags for guidance.
	* Deprecated classes `ForeignAccess`, `Message`, `MessageResolution`, `Resolve` and `KeyInfo`. 
	* The following methods got deprecated:
		* `InteropException.raise`, with libraries there should be no need to convert checked exceptions to runtime exceptions.
		* `TruffleObject.getForeignAccess()`.
	* Introduced new classes: `InteropLibrary` and `InvalidArrayIndexException`.
	* Added `ObjectType.dispatch` to configure the dynamic dispatch and deprecated `ObjectType.getForeignAccessFactory`.
* Added Truffle Library API that allows language implementations to use polymorphic dispatch for receiver types with support for implementation specific caching/profiling with support for uncached dispatch. 
	* Please see the [Truffle Library Tutorial](https://github.com/oracle/graal/blob/master/truffle/docs/TruffleLibraries.md) for further details.
	* Introduced new package: `com.oracle.truffle.api.library`.
* Added `@GenerateUncached` to allow the generation of uncached Truffle DSL nodes accessible via the new static generated method`getUncached()`.
	* Set the default value for @Cached to `"create()"`. This allows `@Cached` to be used without attribute.
	* Added `@Cached(uncached="")` to specify the expression to use for the uncached node.
	* Added `@Cached(allowUncached=true)` to allow the cached expression to be reused as uncached expression. Only necessary if the cached expression is not trivial or there is no `getUncached()` static method in the node.
	* Added `@Cached#parameters` to allow to share the parameter specification for the cached and uncached version of a node.
	* Added `getUncached()` method to the following classes:
        - BranchProfile 
        - ByteValueProfile
        - ConditionProfile
        - DoubleValueProfile
        - FloatValueProfile
        - IntValueProfile 
        - LongValueProfile
        - LoopConditionProfile
        - PrimitiveValueProfile
        - ValueProfile
        - IndirectCallNode
* Truffle DSL can now properly handle checked exceptions in execute methods and specializations.
* Truffle DSL now guarantees to adopt nodes before they are executed in guards. Previously, nodes used in guards were only adopted for their second cached invocation.
* Added `@Cached.Shared` to allow sharing of cached values between specialization and exported Truffle Library methods.
* Added `Node.isAdoptable()` that allows `Node.getParent()` to always remain `null` even if the node is adopted by a parent. This allows to share nodes statically and avoid the memory leak for the parent reference.
* Added `NodeUtil.getCurrentEncapsulatingNode` to access the current encapsulating node in nodes that are not adoptable.
* Added the `Assumption.isValidAssumption` method that allows for simpler checking of assumptions in generated code. 
* Added Truffle DSL option `-Dtruffle.dsl.ignoreCompilerWarnings=true|false`, to ignore Truffle DSL compiler warnings. This is useful and recommended to be used for downstream testing.
* Added `@CachedContext` and `@CachedLanguage` for convenient language and context lookup in specializations or exported methods.
* Added `Node.lookupContextReference(Class)` and `Node.lookupLanguageReference(Class)` that allows for a more convenient lookup.
* Deprecated `RootNode.getLanguage(Class)`, the new language references should be used instead.
* Added `TruffleFile` aware file type detector
    - Added [TruffleFile.FileTypeDetector SPI](https://www.graalvm.org/truffle/javadoc/com/oracle/truffle/api/TruffleFile.FileTypeDetector.html) to detect a file MIME type and a file encoding. A language registering `FileTypeDetector` has to support all the MIME types recognized by the registered detector.
    - Added [TruffleFile.getMimeType method](https://www.graalvm.org/truffle/javadoc/com/oracle/truffle/api/TruffleFile.html#getMimeType--) to obtain a `TruffleFile` MIME type.
    - Added a possibility to set an [encoding in SourceBuilder](https://www.graalvm.org/truffle/javadoc/com/oracle/truffle/api/source/Source.SourceBuilder.html#encoding-java.nio.charset.Charset-)
    - The [Source builders](https://www.graalvm.org/truffle/javadoc/com/oracle/truffle/api/source/Source.html) are sandboxed for files and file URLs.
    - Removed usage of NIO `FileTypeDetector` for MIME type detection, language implementations have to migrate to `TruffleFile.FileTypeDetector`.
* TruffleFile's paths from image building time are translated in image execution time into new paths using Context's FileSystem. The absolute paths pointing to files in language homes in image generation time are resolved using image execution time language homes.
* Added [Env.isPolylgotAccessAllowed()](https://www.graalvm.org/truffle/javadoc/com/oracle/truffle/api/TruffleLanguage.Env.html#isPolyglotAccessAllowed--) to check whether polyglot access (e.g. access to polyglot builtins) is allowed.
* The methods `Env.getPolyglotBindings()` and `Env.importSymbol` and `Env.exportSymbol` now throw a `SecurityException` if polyglot access not allowed.
* Added `DebugValue.isNull()` to check for null values, `DebugValue.execute()` to be able to execute values and `DebugValue.asString()` to get the String from String values.
* Added the [TruffleFile.getAttribute](https://www.graalvm.org/truffle/javadoc/com/oracle/truffle/api/TruffleFile.html#getAttribute-com.oracle.truffle.api.TruffleFile.AttributeDescriptor-java.nio.file.LinkOption...-) method to read a single file's attribute and [TruffleFile.getAttributes] (https://www.graalvm.org/truffle/javadoc/com/oracle/truffle/api/TruffleFile.html#getAttributes-java.util.Collection-java.nio.file.LinkOption...-) method to read file's attributes as a bulk operation.

## Version 1.0.0 RC14
* Removed some deprecated elements:
    - EventBinding.getFilter
    - TruffleLanguage ParsingRequest.getFrame and ParsingRequest.getLocation
    - LoopCountReceiver
    - EventContext.parseInContext
    - NativeLibraryDescriptor.getBindings
    - Instrumenter.attachFactory and Instrumenter.attachListener
    - SuppressFBWarnings
    - TruffleBoundary.throwsControlFlowException
    - DebuggerTester.startEval
    - ExactMath.exact methods
    - TruffleInstrument.toString
    - TruffleInstrument.findMetaObject
    - TruffleInstrument.findSourceLocation
    - constructor of JSONStringBuilder
    - constructor of JSONHelper
    - constructor of CompilerDirectives
    - constructor of ExactMath
    - constructor of Truffle
    - constructor of NodeUtil
    - TruffleException.isTimeout
    - TruffleGraphBuilderPlugins.registerUnsafeLoadStorePlugins
    - TypedObject
    - Node.getLanguage
    - TVMCI.findLanguageClass
    - ExecutionContext and RootNode.getExecutionContext
    - FrameAccess.NONE
    - RootNode.setCalltarget
    - DirectCallNode.call and IndirectCallNode.call
    - FrameInstance.getFrame
    - Node.getAtomicLock
    - ExplodeLoop.merge
    - AcceptMessage
    - RootNode.reportLoopCount
    - GraalTruffleRuntime.getQueuedCallTargets
    - PrimitiveValueProfile.exactCompare
    - BranchProfile.isVisited
    - DebugStackFrame.iterator and DebugStackFrame.getValue
* The [@Option](http://www.graalvm.org/truffle/javadoc/com/oracle/truffle/api/Option.html) annotation can now specify the [stability](https://www.graalvm.org/truffle/javadoc/org/graalvm/options/OptionStability.html) of an option.
* Fixed the case of the method [`TruffleStackTrace.getStacktrace`](https://www.graalvm.org/truffle/javadoc/com/oracle/truffle/api/TruffleStackTrace.html#getStacktrace-java.lang.Throwable-) to `TruffleStackTrace.getStackTrace`.
* Added a getter for [name separator](https://www.graalvm.org/truffle/javadoc/com/oracle/truffle/api/TruffleLanguage.Env.html#getFileNameSeparator--) used by `TruffleFile`'s paths.
* Added support for receiver object in a frame's Scope: [Scope.Builder receiver(String, Object)](https://www.graalvm.org/truffle/javadoc/com/oracle/truffle/api/Scope.Builder.html#receiver-java.lang.String-java.lang.Object-), [Scope.getReceiver()](https://www.graalvm.org/truffle/javadoc/com/oracle/truffle/api/Scope.html#getReceiver--), [Scope.getReceiverName()](https://www.graalvm.org/truffle/javadoc/com/oracle/truffle/api/Scope.html#getReceiverName--) and [DebugScope.getReceiver()](https://www.graalvm.org/truffle/javadoc/com/oracle/truffle/api/debug/DebugScope.html#getReceiver--).
* Added [engine bound TruffleLogger for instruments](file:///Users/tom/Projects/graal/tzezula/graal/truffle/javadoc/com/oracle/truffle/api/instrumentation/TruffleInstrument.Env.html#getLogger-java.lang.String-). The engine bound logger can be used by threads executing without any context.

## Version 1.0.0 RC13
* Added [Debugger.getSessionCount()](https://www.graalvm.org/truffle/javadoc/com/oracle/truffle/api/debug/Debugger.html#getSessionCount--) to return the number of active debugger sessions.
* The [TruffleFile.getName()](https://www.graalvm.org/truffle/javadoc/com/oracle/truffle/api/TruffleFile.html#getName--) returns `null` for root directory.
* `TruffleLanguage` can [register additional services](https://www.graalvm.org/truffle/javadoc/com/oracle/truffle/api/TruffleLanguage.Env.html#registerService-java.lang.Object-). This change also deprecates the automatic registration of the language class as a service.
* Enabled the [experimental monomorphization heuristic](https://github.com/oracle/graal/blob/master/truffle/docs/splitting/) as default. Old heuristic still available as legacy, but will be removed soon.
* Added [TypeDescriptor.instantiable(instanceType, vararg, parameterTypes)](https://www.graalvm.org/truffle/javadoc/org/graalvm/polyglot/tck/TypeDescriptor.html#instantiable-org.graalvm.polyglot.tck.TypeDescriptor-boolean-org.graalvm.polyglot.tck.TypeDescriptor...-) into TCK to support instantiable types.
* The name of an [@Option](http://www.graalvm.org/truffle/javadoc/com/oracle/truffle/api/Option.html) can now start with a lowercase letter.
* Allowed navigation from host class to host symbol (companion object for static members) via the synthetic member `"static"`.
* Moved `getStackTrace` and `fillIn` from [TruffleStackTraceElement](https://www.graalvm.org/truffle/javadoc/com/oracle/truffle/api/TruffleStackTraceElement.html) to [TruffleStackTrace](https://www.graalvm.org/truffle/javadoc/com/oracle/truffle/api/TruffleStackTrace.html).




## Version 1.0.0 RC12
* Fixed: [Env.asHostException()](https://www.graalvm.org/truffle/javadoc/com/oracle/truffle/api/TruffleLanguage.Env.html#asHostException-java.lang.Throwable-) should throw an `IllegalArgumentException` if the provided value is not a host exception.
* Changed host exceptions' [getExceptionObject()](https://www.graalvm.org/truffle/javadoc/com/oracle/truffle/api/TruffleException.html#getExceptionObject--) to return the original host exception object.

## Version 1.0.0 RC11
* `Source` can be created from a relative `TruffleFile`.
* `Source` can be created without content using `Source.CONTENT_NONE` constant.
* `SourceSection` can be created from line/column information by [Source.createSection(startLine,startColumn,endLine,endColumn)](http://www.graalvm.org/truffle/javadoc/com/oracle/truffle/api/source/Source.html#createSection-int-int-int-int-).
* Added [SourceSection.hasLines()](http://www.graalvm.org/truffle/javadoc/com/oracle/truffle/api/source/SourceSection.html#hasLines--), [SourceSection.hasColumns()](http://www.graalvm.org/truffle/javadoc/com/oracle/truffle/api/source/SourceSection.html#hasColumns--) and [SourceSection.hasCharIndex()](http://www.graalvm.org/truffle/javadoc/com/oracle/truffle/api/source/SourceSection.html#hasCharIndex--) to distinguish which positions are defined and which are not.
* `DebuggerSession` [accepts source-path](http://www.graalvm.org/truffle/javadoc/com/oracle/truffle/api/debug/DebuggerSession.html#setSourcePath-java.lang.Iterable-) for source [resolution](http://www.graalvm.org/truffle/javadoc/com/oracle/truffle/api/debug/DebuggerSession.html#resolveSource-com.oracle.truffle.api.source.Source-).
* Added Java interop support for string to primitive type conversion.

## Version 1.0.0 RC10
* Added support for setting current working directory for TruffleFiles, see [Env.setCurrentWorkingDirectory](http://www.graalvm.org/truffle/javadoc/com/oracle/truffle/api/TruffleLanguage.Env.html#setCurrentWorkingDirectory-com.oracle.truffle.api.TruffleFile-)
* Removed deprecated `TruffleLanguage.Env.newSourceBuilder`.
* Added `TruffleLanguage.Env.isPreInitialization` method to determine whether the context is being pre-initialized.
* Added `ArrayUtils` API providing additional array and/or string operations that may be intrinsified by the compiler.
* Added a possibility to obtain a [relative URI](http://www.graalvm.org/truffle/javadoc/com/oracle/truffle/api/TruffleFile.html#toRelativeUri--) for a relative `TruffleFile`.
* Added `ForeignAccess.createAccess` method taking a [supplier of language check node](http://www.graalvm.org/truffle/javadoc/com/oracle/truffle/api/interop/ForeignAccess.html#createAccess-com.oracle.truffle.api.interop.ForeignAccess.StandardFactory-java.util.function.Supplier-), deprecated the `ForeignAccess.create` method with languageCheck `RootNode` parameter.

## Version 1.0.0 RC9

* Added support for setting the `ThreadGroup` and `stackSize` on truffle thread creation in `TruffleLanguage.Env.createThread`.
* Added `Instrumenter.lookupExecutionEventNode()` to find an execution event node inserted at the node's location by an event binding.
* Added `SourceElement.ROOT` and `StepConfig.suspendAnchors()` to tune debugger stepping.
* Added `KeyInfo.READ_SIDE_EFFECTS` and `KeyInfo.WRITE_SIDE_EFFECTS` to inform about side-effects of READ/WRITE messages.
* Added `DebugValue.hasReadSideEffects()` and `DebugValue.hasWriteSideEffects()` to test for side-effects of reading or writing the value.

## Version 1.0.0 RC8

* Added `SuspendedEvent.setReturnValue` to change the return value of the currently executed source location.
* Deprecated `FrameSlot#getIndex` without replacement.
* Added `TruffleInstrument.Env.startServer()` to get a virtual message-based server provided via `MessageTransport` service.
* Added `TruffleFile.relativize`, `TruffleFile.startsWith`, `TruffleFile.endsWith`, `TruffleFile.createLink`,  `TruffleFile.createSymbolicLink`, `TruffleFile.getOwner`, `TruffleFile.getGroup`, `TruffleFile.newDirectoryStream`, `TruffleFile.visit`, `TruffleFile.copy` methods.

## Version 1.0.0 RC7

* Truffle was relicensed from GPLv2 with CPE to Universal Permissive License (UPL).
* Made all Truffle DSL annotations retention policy CLASS instead of RUNTIME. Reflecting DSL annotations at runtime is no longer possible. It is recommended to use `@Introspectable` instead.

* Removed deprecated FrameDescriptor#shallowCopy (deprecated since 1.0.0 RC3).
* Removed deprecated FrameSlot#getFrameDescriptor (deprecated since 1.0.0 RC3).

## Version 1.0.0 RC6

* Added support for byte based sources:
	* Byte based sources may be constructed using a `ByteSequence` or from a `TruffleFile` or `URL`. Whether sources are interpreted as character or byte based sources depends on the specified language.
	* `Source.hasBytes()` and `Source.hasCharacters()` may be used to find out whether a source is character or byte based.
	* Added `Source.getBytes()` to access the contents of byte based sources.
	* `TruffleLanguage.Registration.mimeType` is now deprecated in favor of `TruffleLanguage.Registration.byteMimeTypes` and `TruffleLanguage.Registration.characterMimeTypes`.
	* Added `TruffleLanguage.Registration.defaultMimeType` to define a default MIME type. This is mandatory if a language specifies more than one MIME type.
* `TruffleLanguage.Registration.id()` is now mandatory for all languages and reserved language ids will now be checked by the annotation processor.
* Deprecated Source builders and aligned them with polyglot source builders.
	* e.g. `Source.newBuilder("chars").name("name").language("language").build()` can be translated to `Source.newBuilder("language", "chars", "name").build()`
	* This is a preparation step for removing Truffle source APIs in favor of polyglot Source APIs in a future release.
* Deprecated `Source.getInputStream()`. Use `Source.getCharacters()` or `Source.getBytes()` instead.
* Deprecated `TruffleLanguage.Env.newSourceBuilder(String, TruffleFile)`. Use  `Source.newBuilder(String, TruffleFile)` instead.
* Added `Source.findLanguage` and `Source.findMimeType` to resolve languages and MIME types.
* The method `Source.getMimeType()` might now return `null`. Source builders now support `null` values for `mimeType(String)`.
* A `null` source name will no longer lead to an error but will be translated to `Unnamed`.
* Added `TruffleFile.normalize` to allow explicit normalization of `TruffleFile` paths. `TruffleFile` is no longer normalized by default.
* Added `Message#EXECUTE`, `Message#INVOKE`, `Message#NEW`.
* Deprecated `Message#createExecute(int)`, `Message#createInvoke(int)`, `Message#createNew(int)` as the arity argument is no longer needed. Jackpot rules available (run `mx jackpot --apply`).
* Removed APIs for deprecated packages: `com.oracle.truffle.api.vm`, `com.oracle.truffle.api.metadata`, `com.oracle.truffle.api.interop.java`
* Removed deprecated class `TruffleTCK`.
* Debugger API methods now throw [DebugException](http://www.graalvm.org/truffle/javadoc/com/oracle/truffle/api/debug/DebugException.html) on language failures.
* Deprecated API methods that use `java.beans` package in [AllocationReporter](http://www.graalvm.org/truffle/javadoc/com/oracle/truffle/api/instrumentation/AllocationReporter.html) and [Debugger](http://www.graalvm.org/truffle/javadoc/com/oracle/truffle/api/debug/Debugger.html). New add/remove listener methods were introduced as a replacement.
* [FrameDescriptor](http://www.graalvm.org/truffle/javadoc/com/oracle/truffle/api/frame/FrameDescriptor.html) no longer shares a lock with a RootNode.

## Version 1.0.0 RC5

* Added `TruffleLanguage.Env.isHostFunction`.
* Added Java interop support for converting executable values to legacy functional interfaces without a `@FunctionalInterface` annotation.
* Added `TruffleLogger.getLogger(String)` to obtain the root loger of a language or instrument.
* Introduced per language [context policy](http://www.graalvm.org/truffle/javadoc/com/oracle/truffle/api/TruffleLanguage.ContextPolicy.html). Languages are encouraged to configure the most permissive policy that they can support.
* Added `TruffleLanguage.areOptionsCompatible` to allow customization of the context policy based on options.
* Changed default context policy from SHARED to EXCLUSIVE, i.e. there is one exclusive language instance per polyglot or inner context by default. This can be configured by the language
using the [context policy](http://www.graalvm.org/truffle/javadoc/com/oracle/truffle/api/TruffleLanguage.ContextPolicy.html).
* TruffleInstrument.Env.lookup(LanguagInfo, Class) now requires to be entered in a context for the current thread.
* Removed deprecated FindContextNode (deprecated since 0.25).
* All languages now need to have a public zero argument constructor. Using a static singleton field is no longer supported.
* Renamed and changed the return value of the method for TruffleLanguage.initializeMultiContext to TruffleLanguage.initializeMultipleContexts. The original method remains but is now deprecated.
* Added [SourceSectionFilter#includes](http://www.graalvm.org/truffle/javadoc/com/oracle/truffle/api/instrumentation/SourceSectionFilter.html#includes-com.oracle.truffle.api.nodes.Node-)
* Deprecating `FrameSlot#getKind` and `FrameSlot#setKind` in favor of `FrameDescriptor#getFrameSlotKind` and `FrameDescriptor#setFrameSlotKind`.
* The `FrameDescriptor` is now thread-safe from the moment it is first passed to a RootNode constructor.
  * The list returned by [FrameDescriptor#getSlots](http://www.graalvm.org/truffle/javadoc/com/oracle/truffle/api/frame/FrameDescriptor.html#getSlots--) no longer reflects future changes in the FrameDescriptor. This is an incompatible change.
  * The set returned by [FrameDescriptor#getIdentifiers](http://www.graalvm.org/truffle/javadoc/com/oracle/truffle/api/frame/FrameDescriptor.html#getIdentifiers--) no longer reflects future changes in the FrameDescriptor. This is an incompatible change.
* Added [LanguageInfo#isInteractive](http://www.graalvm.org/truffle/javadoc/com/oracle/truffle/api/nodes/LanguageInfo.html#isInteractive--)
* Added [DebugStackFrame#getLanguage](http://www.graalvm.org/truffle/javadoc/com/oracle/truffle/api/debug/DebugStackFrame.html#getLanguage--)

## Version 1.0.0 RC3

* Removed deprecated ResultVerifier.getDefaultResultVerfier.
* Deprecated `com.oracle.truffle.api.frame.FrameDescriptor.shallowCopy` and `com.oracle.truffle.api.frame.FrameSlot.getFrameDescriptor`
* Added [DebugValue#set](http://www.graalvm.org/truffle/javadoc/com/oracle/truffle/api/debug/DebugValue.html#set-java.lang.Object-) to set primitive values to a debug value.
* Added support for [logging](http://www.graalvm.org/truffle/javadoc/com/oracle/truffle/api/TruffleLogger.html) in Truffle languages and instruments.

## Version 1.0.0 RC2

* Added notification when [multiple language contexts](http://www.graalvm.org/truffle/javadoc/com/oracle/truffle/api/TruffleLanguage.html#initializeMultiContext--) were created for a language instance. Allows languages to invalidate assumptions only valid with a single context. Returning true also allows to enable caching of ASTs per language and not only per context.
* Added [asBoxedGuestValue](http://www.graalvm.org/truffle/javadoc/com/oracle/truffle/api/TruffleLanguage.Env.html#asBoxedGuestValue-java.lang.Object-) method that allows to expose host members for primitive interop values.
* Added default value `"inherit"` to [TruffleLanguage.Registration#version](http://www.graalvm.org/truffle/javadoc/com/oracle/truffle/api/TruffleLanguage.Registration.html#version--) which makes the language to inherit version from [Engine#getVersion](http://www.graalvm.org/truffle/javadoc/org/graalvm/polyglot/Engine.html#getVersion--).
* Changed default value of [TruffleInstrument.Registration#version](http://www.graalvm.org/truffle/javadoc/com/oracle/truffle/api/TruffleInstrument.Registration.html#version--) from `""` to `"inherit"` which makes the instrument to inherit version from [Engine#getVersion](http://www.graalvm.org/truffle/javadoc/org/graalvm/polyglot/Engine.html#getVersion--). An instrument previously not specifying any version will newly get version from Engine.
* Added new annotation @IncomingConverter and @OutgoingConverter to declare methods for [generated wrappers](http://www.graalvm.org/truffle/javadoc/com/oracle/truffle/api/instrumentation/GenerateWrapper.html) that allow to convert values when they are exposed to or introduced by the instrumentation framework.
* The documentation of [FrameDescriptor#getSize](http://www.graalvm.org/truffle/javadoc/com/oracle/truffle/api/frame/FrameDescriptor.html#getSize--) clarifies that it returns the size of an array which is needed for storing all the slots in it using their `FrameSlot#getIndex()` as a position in the array. (The number may be bigger than the number of slots, if some slots are removed.)
* Added an `InstrumentExceptionsAreThrown` engine option to propagate exceptions thrown by instruments.
* Added [Instrumenter.visitLoadedSourceSections](http://www.graalvm.org/truffle/javadoc/com/oracle/truffle/api/instrumentation/Instrumenter.html#visitLoadedSourceSections-com.oracle.truffle.api.instrumentation.SourceSectionFilter-com.oracle.truffle.api.instrumentation.LoadSourceSectionListener-) to be notified about loaded source sections that corresponds to a filter.
* Added [DebugValue#canExecute](http://www.graalvm.org/truffle/javadoc/com/oracle/truffle/api/debug/DebugValue.html#canExecute--) to distinguish executable values and [DebugValue#getProperty](http://www.graalvm.org/truffle/javadoc/com/oracle/truffle/api/debug/DebugValue.html#getProperty-java.lang.String-) to get a property value by its name.
* Removed deprecated `TruffleLanguage.Env.lookupSymbol` method.
* All Truffle source objects are now automatically weakly internalized when created using the source builder. The source builder will now return the same instance for every source where it was previously just equal.
* Added `Source.Builder.cached(boolean)` and `Source.isCached()` to configure caching behavior by source.
* Removed deprecated `Source.getCode()` and `SourceSection.getCode`.

## Version 1.0.0 RC1

* As announced in 0.27 all classes in package com.oracle.truffle.api.vm are now deprecated.
	* Deprecated all classes in com.oracle.truffle.api.vm. Replacements can be found in the org.graalvm.polyglot package.
	* Deprecated all classes in com.oracle.truffle.api.interop.java. Replacements for embedders can be found in org.graalvm.polyglot. Replacements for language implementations can be found in TruffleLanguage.Env. See deprecated documentation on the individual methods for details.
	* Deprecated TruffleTCK. Use the [new TCK](https://github.com/oracle/graal/blob/master/truffle/docs/TCK.md) instead.
	* Deprecated Debugger#find(PolyglotEngine)
	* Added Debugger#find(TruffleInstrument.Env) and Debugger#find(Engine)
* Added [FileSystem](http://www.graalvm.org/truffle/javadoc/org/graalvm/polyglot/io/FileSystem.html) SPI to allow embedder to virtualize TruffleLanguage Input/Output operations.
* Added [EventContext.lookupExecutionEventNodes](http://www.graalvm.org/truffle/javadoc/com/oracle/truffle/api/instrumentation/EventContext.html#lookupExecutionEventNodes-java.util.Collection-) to lookup all execution event nodes created by the bindings at the source location.
* Added `TruffleLanguage#getLanguageHome` to return the language directory in the GraalVM distribution or the location of the language Jar file.
* Added [TryBlockTag](http://www.graalvm.org/truffle/javadoc/com/oracle/truffle/api/instrumentation/StandardTags.TryBlockTag.html) as a new standard tag to mark program locations to be considered as try blocks, that are followed by a catch.
* Added [DebugException](http://www.graalvm.org/truffle/javadoc/com/oracle/truffle/api/debug/DebugException.html), debugger methods that execute guest language code throws that exception and it's possible to [create exception breakpoints](http://www.graalvm.org/truffle/javadoc/com/oracle/truffle/api/debug/Breakpoint.html#newExceptionBuilder-boolean-boolean-) that suspend when guest language exception occurs.
* Added [DebugStackTraceElement](http://www.graalvm.org/truffle/javadoc/com/oracle/truffle/api/debug/DebugStackTraceElement.html) as a representation of exception stack trace.
* Added [Breakpoint.Kind](http://www.graalvm.org/truffle/javadoc/com/oracle/truffle/api/debug/Breakpoint.Kind.html) to distinguish different breakpoint kinds.
* Added [ResultVerifier.getDefaultResultVerifier](http://www.graalvm.org/truffle/javadoc/org/graalvm/polyglot/tck/ResultVerifier.html#getDefaultResultVerifier--).
* Added [addToHostClassPath](http://www.graalvm.org/truffle/javadoc/com/oracle/truffle/api/TruffleLanguage.Env.html#addToHostClassPath-com.oracle.truffle.api.TruffleFile-) method that can be used to allow guest language users to add to the host class path.
* Added new permission TruffleLanguage.Env#isNativeAccessAllowed to control access to the Truffle NFI.
* Changed default permissions in language launchers to full access. The embedding API still defaults to restricted access.
* Added [TruffleInstrument.onFinalize](http://www.graalvm.org/truffle/javadoc/com/oracle/truffle/api/instrumentation/TruffleInstrument.html#onFinalize-com.oracle.truffle.api.instrumentation.TruffleInstrument.Env-) that can be overridden to be notified about closing of Engine, while still having access to other instruments.
* Deprecated `TraceASTJSON` option and related APIs.

## Version 0.33

* This release contains major changes to the instrumentation framework.
	* Deprecated @[Instrumentable](http://www.graalvm.org/truffle/javadoc/com/oracle/truffle/api/instrumentation/Instrumentable.html) and replaced it with [InstrumentableNode](http://www.graalvm.org/truffle/javadoc/com/oracle/truffle/api/instrumentation/InstrumentableNode.html). Please see [InstrumentableNode](http://www.graalvm.org/truffle/javadoc/com/oracle/truffle/api/instrumentation/InstrumentableNode.html) on how to specify instrumentable nodes in 0.32.
	* Added @[GenerateWrapper](http://www.graalvm.org/truffle/javadoc/com/oracle/truffle/api/instrumentation/GenerateWrapper.html) for automatic wrapper generation.
	* Added a [standard expression tag](http://www.graalvm.org/truffle/javadoc/com/oracle/truffle/api/instrumentation/StandardTags.ExpressionTag.html), that allows languages to expose expressions for tools to use.
	* Added the ability to listen to [input values](http://www.graalvm.org/truffle/javadoc/com/oracle/truffle/api/instrumentation/ExecutionEventNode.html#onInputValue-com.oracle.truffle.api.frame.VirtualFrame-com.oracle.truffle.api.instrumentation.EventContext-int-java.lang.Object-) of instrumentable child nodes by specifying [input filters](http://www.graalvm.org/truffle/javadoc/com/oracle/truffle/api/instrumentation/Instrumenter.html#attachExecutionEventFactory-com.oracle.truffle.api.instrumentation.SourceSectionFilter-com.oracle.truffle.api.instrumentation.SourceSectionFilter-T-).
	* Added the the ability to [save](http://www.graalvm.org/truffle/javadoc/com/oracle/truffle/api/instrumentation/ExecutionEventNode.html#saveInputValue-com.oracle.truffle.api.frame.VirtualFrame-int-java.lang.Object-) and [load](http://www.graalvm.org/truffle/javadoc/com/oracle/truffle/api/instrumentation/ExecutionEventNode.html#getSavedInputValues-com.oracle.truffle.api.frame.VirtualFrame-) instrumentable child input values in ExecutionEventNode subclasses.
	* Renamed Instrumenter#attachListener/Factory to Instrumenter#attachExecutionEventListener/Factory. (jackpot rule available)
	* Automatic instrumentation [wrapper generation](http://www.graalvm.org/truffle/javadoc/com/oracle/truffle/api/instrumentation/GenerateWrpper.html) now delegates non execute abstract methods to the delegate node.
	* Added a [Tag](http://www.graalvm.org/truffle/javadoc/com/oracle/truffle/api/instrumentation/Tag.html) base class now required to be used by all tags.
	* Added [tag identifiers](http://www.graalvm.org/truffle/javadoc/com/oracle/truffle/api/instrumentation/Tag.Identifier.html) to allow the [lookup](http://www.graalvm.org/truffle/javadoc/com/oracle/truffle/api/instrumentation/Tag.html#findProvidedTag-com.oracle.truffle.api.nodes.LanguageInfo-java.lang.String-) of language specific tags in tools without compile time dependency to the languguage.
	* Added assertions to verify that instrumentable nodes that are annotated with a standard tag return a source section if their root node returns a source section.
	* Added assertions to verify that execution events always return interop values.
	* Added the ability for instrumentable nodes to a expose a [node object](http://www.graalvm.org/truffle/javadoc/com/oracle/truffle/api//instrumentation/InstrumentableNode.html#getNodeObject--). This object is intended to contain language specific properties of the node.
* Added expression-stepping into debugger APIs. To support debugging of both statements and expressions, following changes were made:
	* Added [SourceElement](http://www.graalvm.org/truffle/javadoc/com/oracle/truffle/api/debug/SourceElement.html) enum to provide a list of source syntax elements known to the debugger.
	* Added [StepConfig](http://www.graalvm.org/truffle/javadoc/com/oracle/truffle/api/debug/StepConfig.html) class to represent a debugger step configuration.
	* Added [Debugger.startSession()](http://www.graalvm.org/truffle/javadoc/com/oracle/truffle/api/debug/Debugger.html#startSession-com.oracle.truffle.api.debug.SuspendedCallback-com.oracle.truffle.api.debug.SourceElement...-) accepting a list of source elments to enable stepping on them.
	* Added [Breakpoint.Builder.sourceElements](http://www.graalvm.org/truffle/javadoc/com/oracle/truffle/api/debug/Breakpoint.Builder.html#sourceElements-com.oracle.truffle.api.debug.SourceElement...-) to specify which source elements will the breakpoint adhere to.
	* Added [SuspendedEvent.getInputValues](http://www.graalvm.org/truffle/javadoc/com/oracle/truffle/api/debug/SuspendedEvent.html#getInputValues--) to get possible input values of the current source element.
	* Removed deprecated methods on [SuspendedEvent](http://www.graalvm.org/truffle/javadoc/com/oracle/truffle/api/debug/SuspendedEvent.html).
* Added column filters on [SourceSectionFilter.Builder](http://www.graalvm.org/truffle/javadoc/com/oracle/truffle/api/instrumentation/SourceSectionFilter.Builder.html) and [Breakpoint.Builder](http://www.graalvm.org/truffle/javadoc/com/oracle/truffle/api/debug/Breakpoint.Builder.html).
* Added [Instrumenter.attachExecuteSourceListener](http://www.graalvm.org/truffle/javadoc/com/oracle/truffle/api/instrumentation/Instrumenter.html#attachExecuteSourceListener-com.oracle.truffle.api.instrumentation.SourceFilter-T-boolean-) to be able to [listen](http://www.graalvm.org/truffle/javadoc/com/oracle/truffle/api/instrumentation/ExecuteSourceListener.html) on [source execution events](http://www.graalvm.org/truffle/javadoc/javadoc/com/oracle/truffle/api/instrumentation/ExecuteSourceEvent.html).
* Added [InstrumentableNode.findNearestNodeAt](http://www.graalvm.org/truffle/javadoc/com/oracle/truffle/api/instrumentation/InstrumentableNode.html#findNearestNodeAt-int-java.util.Set-) to be able to find the nearest tagged node to the given source character index. This is used to auto-correct breakpoint locations.
* Added [Breakpoint.ResolveListener](http://www.graalvm.org/truffle/javadoc/com/oracle/truffle/api/debug/Breakpoint.ResolveListener.html) to listen on breakpoint location resolution. Breakpoints are now resolved after the source is to be executed for the first time and breakpoint location is adjusted to match the nearest instrumentable node.
* Added new DSL annotation @[Executed](http://www.graalvm.org/truffle/javadoc/com/oracle/truffle/api/dsl/Executed.html) that allows to manually specify executed node fields.
* The Truffle Node traversal order was slightly changed to always respect field declaration order (super class before sub class).
* The [Assumption](http://www.graalvm.org/truffle/javadoc/com/oracle/truffle/api/Assumption.html) interface has an additional override for the `invalidate` method to provide a message for debugging purposes.
* Deprecated `KeyInfo.Builder`. Use bitwise constants in the KeyInfo class instead. Introduced new flag KeyInfo.INSERTABLE to indicate that a key can be inserted at a particular location, but it does not yet exist.
* Deprecated `TruffleLanguage#getLanguageGlobal`, implement [top scopes](http://www.graalvm.org/truffle/javadoc/com/oracle/truffle/api/instrumentation/TruffleInstrument.Env.html#findTopScopes-java.lang.String-) instead.
* Deprecated `TruffleLanguage#findExportedSymbol`, use the [polyglot bindings](http://www.graalvm.org/truffle/javadoc/com/oracle/truffle/api/TruffleLanguage.Env.html#getPolyglotBindings--) TruffleLanguage.Env for exporting symbols into the polyglot scope explicitely. The polyglot scope no longer supports implicit exports, they should be exposed using [top scopes](http://www.graalvm.org/truffle/javadoc/com/oracle/truffle/api/instrumentation/TruffleInstrument.Env.html#findTopScopes-java.lang.String-) instead.
* Remove deprecated `TruffleInstrument#describeOptions` and TruffleLanguage#describeOptions
* Remove deprecated `TruffleLanguage.Env#lookupSymbol` without replacement.
* Remove deprecated `TruffleLanguage.Env#importSymbols`, use the polyglot bindings instead.
* Removed deprecated APIs and public debug classes in truffle.api.object and truffle.object packages, respectively.
* Removed internal truffle.object package from javadoc.
* Added the compiler directive [castExact](http://www.graalvm.org/truffle/javadoc/com/oracle/truffle/api/CompilerDirectives.html#castExact-java.lang.Object-java.lang.Class-).
* Added skipped exception types: `IndexOutOfBoundsException`, `BufferOverflowException`, and `BufferUnderflowException`.
* Introduced support for the experimental automated monomorphization feature:
    * The [Node.reportPolymorphicSpecialize](http://www.graalvm.org/truffle/javadoc/com/oracle/truffle/api/nodes/Node.html#reportPolymorphicSpecialize) method which notifies the runtime that a node has specialized to a more polymorphic state.
    * The [ReportPolymorphism](http://www.graalvm.org/truffle/javadoc/com/oracle/truffle/api/dsl/ReportPolymorphism.html) and [ReportPolymorphism.Exclude](http://www.graalvm.org/truffle/javadoc/com/oracle/truffle/api/dsl/ReportPolymorphism.Exclude.html) annotations which the DSL uses to generate (or not generate) calls to [Node.reportPolymorphicSpecialize](http://www.graalvm.org/truffle/javadoc/com/oracle/truffle/api/nodes/Node.html#reportPolymorphicSpecialize--).
* Added `TruffleException.getSourceLocation()` for syntax errors which don't have a `Node`.
* Changed member lookup on `Class` host objects (as obtained by e.g. `obj.getClass()`) to expose `Class` instance members, while `TruffleLanguage.Env.lookupHostSymbol(String)` returns a companion object providing the static members of the class and serving as a constructor.



## Version 0.32

* Added [SuspendAnchor](http://www.graalvm.org/truffle/javadoc/com/oracle/truffle/api/debug/SuspendAnchor.html) enum class that describes where, within a guest language source section, the suspend position is and [Breakpoint.Builder.suspendAnchor()](http://www.graalvm.org/truffle/javadoc/com/oracle/truffle/api/debug/Breakpoint.Builder.html#suspendAnchor-com.oracle.truffle.api.debug.SuspendAnchor-) to be able to break before or after the source section.
* Deprecated `SuspendedEvent.isHaltedBefore()`, [SuspendedEvent.getSuspendAnchor()](http://www.graalvm.org/truffle/javadoc/com/oracle/truffle/api/debug/SuspendedEvent.html#getSuspendAnchor--) is to be used instead.
* Added new interop message [REMOVE](http://www.graalvm.org/truffle/javadoc/com/oracle/truffle/api/interop/Message.html#REMOVE) with the appropriate foreign access methods [ForeignAccess.sendRemove](http://www.graalvm.org/truffle/javadoc/com/oracle/truffle/api/interop/ForeignAccess.html#sendRemove-com.oracle.truffle.api.nodes.Node-com.oracle.truffle.api.interop.TruffleObject-java.lang.Object-) and [KeyInfo.isRemovable flag](http://www.graalvm.org/truffle/javadoc/com/oracle/truffle/api/interop/KeyInfo.html#isRemovable-int-).
* Added [SourceFilter](http://www.graalvm.org/truffle/javadoc/com/oracle/truffle/api/instrumentation/SourceFilter.html) for source-only based filtering in instrumentation.
* Changed semantics of [UnexpectedResultException](http://www.graalvm.org/truffle/javadoc/com/oracle/truffle/api/nodes/UnexpectedResultException.html) when used in [Specialization#rewriteOn](http://www.graalvm.org/truffle/javadoc/com/oracle/truffle/api/dsl/Specialization.html#rewriteOn--) to indicate that a result is already available and no other specialization methods need to be invoked in Truffle DSL.

## Version 0.31

* Removed deprecated `com.oracle.truffle.api.source.LineLocation` class.
* Added `RootNode#isCaptureFramesForTrace()` to allow subclasses to configure capturing of frames in `TruffleException` instances and `TruffleStackTraceElement#getFrame()` to access the captured frames.
* [MaterializedFrame](http://www.graalvm.org/truffle/javadoc/com/oracle/truffle/api/frame/MaterializedFrame.html) changed to extend [VirtualFrame](http://www.graalvm.org/truffle/javadoc/com/oracle/truffle/api/frame/VirtualFrame.html), to be able to call methods taking `VirtualFrame` from behind Truffle boundary.
* Added [ExecutableNode](http://www.graalvm.org/truffle/javadoc/com/oracle/truffle/api/nodes/ExecutableNode.html), [TruffleLanguage.parse(InlineParsingRequest)](http://www.graalvm.org/truffle/javadoc/com/oracle/truffle/api/TruffleLanguage.html#parse-com.oracle.truffle.api.TruffleLanguage.InlineParsingRequest-) and [TruffleInstrument.Env.parseInline](http://www.graalvm.org/truffle/javadoc/com/oracle/truffle/api/instrumentation/TruffleInstrument.Env.html#parseInline-com.oracle.truffle.api.source.Source-com.oracle.truffle.api.nodes.Node-com.oracle.truffle.api.frame.MaterializedFrame-) to parse an inline code snippet at the provided location and produce an AST fragment that can be executed using frames valid at the provided location. `ParsingRequest.getLocation()` and `ParsingRequest.getFrame()` methods were deprecated in favor of `InlineParsingRequest`, `EventContext.parseInContext()` was deprecated in favor of `TruffleInstrument.Env.parseInline()`.
* [RootNode](http://www.graalvm.org/truffle/javadoc/com/oracle/truffle/api/nodes/RootNode.html) now extends [ExecutableNode](http://www.graalvm.org/truffle/javadoc/com/oracle/truffle/api/nodes/ExecutableNode.html).
* Removed deprecated methods `TruffleLanguage.parse(Source, Node, String...)` and `TruffleLanguage.evalInContext(Source, Node, MaterializedFrame)` and constructor `RootNode(Class, SourceSection, FrameDescriptor)`.
* Java Interop now wraps exceptions thrown by Java method invocations in host exceptions.
* Added [JavaInterop.isHostException](http://www.graalvm.org/truffle/javadoc/com/oracle/truffle/api/interop/java/JavaInterop.html#isHostException-java.lang.Throwable-) and [JavaInterop.asHostException](http://www.graalvm.org/truffle/javadoc/com/oracle/truffle/api/interop/java/JavaInterop.html#asHostException-java.lang.Throwable-) to identify and unwrap host exceptions, respectively.
* Added support for `TruffleLanguage` context pre-initialization in the native image. To support context pre-initialization a language has to implement the [patchContext](http://www.graalvm.org/truffle/javadoc/com/oracle/truffle/api/TruffleLanguage#patchContext-C-com.oracle.truffle.api.TruffleLanguage.Env-) method.
* The profiler infrastructure (`CPUSampler`, `CPUTracer` and `MemoryTracer`) moved to a new tools suite.
* Added [LanguageInfo.isInternal](http://www.graalvm.org/truffle/javadoc/com/oracle/truffle/api/nodes/LanguageInfo.html#isInternal--)
* Removed special Java interop support for `java.util.Map`.
* Added a mechanism to unwind execution nodes in instrumentation by [EventContext.createUnwind](http://www.graalvm.org/truffle/javadoc/com/oracle/truffle/api/instrumentation/EventContext.html#createUnwind-java.lang.Object-), [ExecutionEventListener.onUnwind](http://www.graalvm.org/truffle/javadoc/com/oracle/truffle/api/instrumentation/ExecutionEventListener.html#onUnwind-com.oracle.truffle.api.instrumentation.EventContext-com.oracle.truffle.api.frame.VirtualFrame-java.lang.Object-), [ExecutionEventNode.onUnwind](http://www.graalvm.org/truffle/javadoc/com/oracle/truffle/api/instrumentation/ExecutionEventNode.html#onUnwind-com.oracle.truffle.api.frame.VirtualFrame-java.lang.Object-) and [ProbeNode.onReturnExceptionalOrUnwind](http://www.graalvm.org/truffle/javadoc/com/oracle/truffle/api/instrumentation/ProbeNode.html#onReturnExceptionalOrUnwind-com.oracle.truffle.api.frame.VirtualFrame-java.lang.Throwable-boolean-). [ProbeNode.UNWIND_ACTION_REENTER](http://www.graalvm.org/truffle/javadoc/com/oracle/truffle/api/instrumentation/ProbeNode.html#UNWIND_ACTION_REENTER) constant added.
* Deprecated `ProbeNode.onReturnExceptional()` in favor of `ProbeNode.onReturnExceptionalOrUnwind()`.
* The wrapper node specification has changed, see [ProbeNode](http://www.graalvm.org/truffle/javadoc/com/oracle/truffle/api/instrumentation/ProbeNode.html). If the annotation processor is used (`@Instrumentable` annotation) then just a recompile is required. Manually written wrappers need to be updated.
* Added [SuspendedEvent.prepareUnwindFrame](http://www.graalvm.org/truffle/javadoc/com/oracle/truffle/api/debug/SuspendedEvent.html#prepareUnwindFrame-com.oracle.truffle.api.debug.DebugStackFrame-) to unwind frame(s) during debugging.
* Added [DebuggerTester](http://www.graalvm.org/truffle/javadoc/com/oracle/truffle/api/debug/DebuggerTester.html#DebuggerTester-org.graalvm.polyglot.Context.Builder-) constructor that takes `Context.Builder`.
* Removed deprecated [DebuggerTester](http://www.graalvm.org/truffle/javadoc/com/oracle/truffle/api/debug/DebuggerTester.html) constructor that takes the legacy `PolyglotEngine.Builder`.
* Removed deprecated methods in `JavaInterop`: `isNull`, `isArray`, `isBoxed`, `unbox`, `getKeyInfo`.
* Disallowed `null` as `FrameSlot` identifier.
* Removed deprecated `FrameSlot` constructor and `FrameDescriptor.create` methods.
* Changed the behavior of exception handling (TruffleException) to capture stack frames lazily

## Version 0.30

* Truffle languages are being [finalized](http://www.graalvm.org/truffle/javadoc/com/oracle/truffle/api/TruffleLanguage##finalizeContext-C-) before disposal. This allows languages to run code with all languages still in a valid state. It is no longer allowed to access other languages during language disposal.
* Truffle languages can now declare dependent languages. This allows to take influence on the disposal order.
* All classes of the [com.oracle.truffle.api.metadata](http://www.graalvm.org/truffle/javadoc/com/oracle/truffle/api/metadata/package-summary.html) package were deprecated. As a replacement use [Scope](http://www.graalvm.org/truffle/javadoc/com/oracle/truffle/api/Scope.html), [TruffleLanguage.findLocalScopes](http://www.graalvm.org/truffle/javadoc/com/oracle/truffle/api/TruffleLanguage.html#findLocalScopes-C-com.oracle.truffle.api.nodes.Node-com.oracle.truffle.api.frame.Frame-) and [TruffleInstrument.Env.findLocalScopes](http://www.graalvm.org/truffle/javadoc/com/oracle/truffle/api/instrumentation/TruffleInstrument.Env.html#findLocalScopes-com.oracle.truffle.api.nodes.Node-com.oracle.truffle.api.frame.Frame-) instead.
* Added the ability to access [top scopes](http://www.graalvm.org/truffle/javadoc/com/oracle/truffle/api/instrumentation/TruffleInstrument.Env.html#findTopScopes-java.lang.String-) of languages and [exported symbols](http://www.graalvm.org/truffle/javadoc/com/oracle/truffle/api/instrumentation/TruffleInstrument.Env.html#getExportedSymbols--) of the polyglot scope using the instrumentation API.
* Added the ability to access [top scopes](http://www.graalvm.org/truffle/javadoc/com/oracle/truffle/api/debug/DebuggerSession.html#getTopScope-java.lang.String-) and [exported symbols](http://www.graalvm.org/truffle/javadoc/com/oracle/truffle/api/debug/DebuggerSession.html#getExportedSymbols--) using the debugger API.
* Added the [and](graal/truffle/javadoc/com/oracle/truffle/api/instrumentation/SourceSectionFilter.Builder.html#and-com.oracle.truffle.api.instrumentation.SourceSectionFilter-) method to the [SourceSectionFilter Builder](http://www.graalvm.org/truffle/javadoc/com/oracle/truffle/api/instrumentation/SourceSectionFilter.Builder.html) which allows composing filters.
* Added the new profiler infrastructure, including the [CPU sampler](http://www.graalvm.org/truffle/javadoc/com/oracle/truffle/tools/profiler/CPUSampler.html), [CPU tracer](http://www.graalvm.org/truffle/javadoc/com/oracle/truffle/tools/profiler/CPUTracer.html) and an experimental [Memory tracer](http://www.graalvm.org/truffle/javadoc/com/oracle/truffle/tools/profiler/MemoryTracer.html).
* Added a new [TCK SPI](https://github.com/graalvm/graal/blob/master/truffle/docs/TCK.md) based on the org.graalvm.polyglot API to test a language inter-operability. To test the language inter-operability implement the [LanguageProvider](http://www.graalvm.org/truffle/javadoc/org/graalvm/polyglot/tck/LanguageProvider.html).
* Removed all deprecated API in com.oracle.truffle.api.dsl.
* New interop messages [HAS_KEYS](http://www.graalvm.org/truffle/javadoc/com/oracle/truffle/api/interop/Message.html#HAS_KEYS) and [IS_INSTANTIABLE](http://www.graalvm.org/truffle/javadoc/com/oracle/truffle/api/interop/Message.html#IS_INSTANTIABLE) added, with the appropriate foreign access methods [ForeignAccess.sendHasKeys](http://www.graalvm.org/truffle/javadoc/com/oracle/truffle/api/interop/ForeignAccess.html#sendHasKeys-com.oracle.truffle.api.nodes.Node-com.oracle.truffle.api.interop.TruffleObject-) and [ForeignAccess.sendIsInstantiable](http://www.graalvm.org/truffle/javadoc/com/oracle/truffle/api/interop/ForeignAccess.html#sendIsInstantiable-com.oracle.truffle.api.nodes.Node-com.oracle.truffle.api.interop.TruffleObject-).
* New interop foreign access factory [ForeignAccess.StandardFactory](http://www.graalvm.org/truffle/javadoc/com/oracle/truffle/api/interop/ForeignAccess.StandardFactory.html) replaces the version-specific factories, the deprecated ForeignAccess.Factory10 and ForeignAccess.Factory18 were removed, ForeignAccess.Factory26 was deprecated.
* [@MessageResolution](http://www.graalvm.org/truffle/javadoc/com/oracle/truffle/api/interop/MessageResolution.html) automatically applies default value to boolean HAS/IS messages depending on presence of message handlers of corresponding messages.
* Added instrumentation API for listening on contexts and threads changes: [Instrumenter.attachContextsListener](http://www.graalvm.org/truffle/javadoc/com/oracle/truffle/api/instrumentation/Instrumenter.html#attachContextsListener-T-boolean-), [ContextsListener](http://www.graalvm.org/truffle/javadoc/com/oracle/truffle/api/instrumentation/ContextsListener.html), [Instrumenter.attachThreadsListener](http://www.graalvm.org/truffle/javadoc/com/oracle/truffle/api/instrumentation/Instrumenter.html#attachThreadsListener-T-boolean-) and [ThreadsListener](http://www.graalvm.org/truffle/javadoc/com/oracle/truffle/api/instrumentation/ThreadsListener.html).
* Added debugger representation of a context [DebugContext](http://www.graalvm.org/truffle/javadoc/com/oracle/truffle/api/debug/DebugContext.html) and API for listening on contexts and threads changes: [DebuggerSession.setContextsListener](http://www.graalvm.org/truffle/javadoc/com/oracle/truffle/api/debug/DebuggerSession.html#setContextsListener-com.oracle.truffle.api.debug.DebugContextsListener-boolean-), [DebugContextsListener](http://www.graalvm.org/truffle/javadoc/com/oracle/truffle/api/debug/DebugContextsListener.html), [DebuggerSession.setThreadsListener](http://www.graalvm.org/truffle/javadoc/com/oracle/truffle/api/debug/DebuggerSession.html#setThreadsListener-com.oracle.truffle.api.debug.DebugThreadsListener-boolean-) and [DebugThreadsListener](http://www.graalvm.org/truffle/javadoc/com/oracle/truffle/api/debug/DebugThreadsListener.html).
* Added [TruffleContext.getParent](http://www.graalvm.org/truffle/javadoc/com/oracle/truffle/api/TruffleContext.html#getParent--) to provide the hierarchy of inner contexts.
* Added [TruffleLanguage.Env.getContext](http://www.graalvm.org/truffle/javadoc/com/oracle/truffle/api/TruffleLanguage.Env.html#getContext--) for use by language implementations to obtain the environment's polyglot context.

## Version 0.29

* [SourceSectionFilter.Builder.includeInternal](http://www.graalvm.org/truffle/javadoc/com/oracle/truffle/api/instrumentation/SourceSectionFilter.Builder.html#includeInternal-boolean-) added to be able to exclude internal code from instrumentation.
* Debugger step filtering is extended with [include of internal code](http://www.graalvm.org/truffle/javadoc/com/oracle/truffle/api/debug/SuspensionFilter.Builder.html#includeInternal-boolean-) and [source filter](http://www.graalvm.org/truffle/javadoc/com/oracle/truffle/api/debug/SuspensionFilter.Builder.html#sourceIs-java.util.function.Predicate-). By default, debugger now does not step into internal code, unless a step filter that is set to include internal code is applied.
* [DebugScope.getSourceSection](http://www.graalvm.org/truffle/javadoc/com/oracle/truffle/api/debug/DebugScope.html#getSourceSection--) added to provide source section of a scope.

## Version 0.28
4-Oct-2017

* Truffle languages may support [access](http://www.graalvm.org/truffle/javadoc/com/oracle/truffle/api/TruffleLanguage.html#isThreadAccessAllowed-java.lang.Thread-boolean-) to contexts from multiple threads at the same time. By default the language supports only single-threaded access.
* Languages now need to use the language environment to [create](http://www.graalvm.org/truffle/javadoc/com/oracle/truffle/api/TruffleLanguage.Env.html#createThread-java.lang.Runnable-) new threads for a context. Creating Threads using the java.lang.Thread constructor is no longer allowed and will be blocked in the next release.
* Added `JavaInterop.isJavaObject(Object)` method overload.
* Deprecated helper methods in `JavaInterop`: `isNull`, `isArray`, `isBoxed`, `unbox`, `getKeyInfo`. [ForeignAccess](http://www.graalvm.org/truffle/javadoc/com/oracle/truffle/api/interop/ForeignAccess.html) already provides equivalent methods: `sendIsNull`, `sendIsArray`, `sendIsBoxed`, `sendUnbox`, `sendKeyInfo`, respectively.
* Deprecated all String based API in Source and SourceSection and replaced it with CharSequence based APIs. Automated migration with Jackpot rules is available (run `mx jackpot --apply`).
* Added [Source.Builder.language](http://www.graalvm.org/truffle/javadoc/com/oracle/truffle/api/source/Source.Builder.html#language-java.lang.String-) and [Source.getLanguage](http://www.graalvm.org/truffle/javadoc/com/oracle/truffle/api/source/Source.html#getLanguage--) to be able to set/get source langauge in addition to MIME type.
* Added the [inCompilationRoot](http://www.graalvm.org/truffle/javadoc/com/oracle/truffle/api/CompilerDirectives.html#inCompilationRoot--) compiler directive.
* Deprecated TruffleBoundary#throwsControlFlowException and introduced TruffleBoundary#transferToInterpreterOnException.

## Version 0.27
16-Aug-2017

* The Truffle API now depends on the Graal SDK jar to also be on the classpath.
* Added an implementation of org.graalvm.polyglot API in Truffle.
* API classes in com.oracle.truffe.api.vm package will soon be deprecated. Use the org.graalvm.polyglot API instead.
* Added [SourceSectionFilter.Builder](http://www.graalvm.org/truffle/javadoc/com/oracle/truffle/api/instrumentation/SourceSectionFilter.Builderhtml).`rootNameIs(Predicate<String>)` to filter for source sections based on the name of the RootNode.
* Added [AllocationReporter](http://www.graalvm.org/truffle/javadoc/com/oracle/truffle/api/instrumentation/AllocationReporter.html) as a service for guest languages to report allocation of guest language values.
* Added [Instrumenter.attachAllocationListener](http://www.graalvm.org/truffle/javadoc/com/oracle/truffle/api/instrumentation/Instrumenter.html#attachAllocationListener-com.oracle.truffle.api.instrumentation.AllocationEventFilter-T-), [AllocationEventFilter](http://www.graalvm.org/truffle/javadoc/com/oracle/truffle/api/instrumentation/AllocationEventFilter.html), [AllocationListener](http://www.graalvm.org/truffle/javadoc/com/oracle/truffle/api/instrumentation/AllocationListener.html) and [AllocationEvent](http://www.graalvm.org/truffle/javadoc/com/oracle/truffle/api/instrumentation/AllocationEvent.html) for profilers to be able to track creation and size of guest language values.
* Added [RootNode.getCurrentContext](http://www.graalvm.org/truffle/javadoc/com/oracle/truffle/api/nodes/RootNode.html), [TruffleLanguage.getCurrentLanguage(Class)](http://www.graalvm.org/truffle/javadoc/com/oracle/truffle/api/TruffleLanguage.html), [TruffleLanguage.getCurrentContext(Class)](http://www.graalvm.org/truffle/javadoc/com/oracle/truffle/api/TruffleLanguage.html) to allow static lookups of the language and context.
* Added an id property to [TruffleLanguage.Registration](http://www.graalvm.org/truffle/javadoc/com/oracle/truffle/api/TruffleLanguage.Registration#id) to specify a unique identifier for each language. If not specified getName().toLowerCase() will be used. The registration id will be mandatory in future releases.
* Added an internal property to [TruffleLanguage.Registration](http://www.graalvm.org/truffle/javadoc/com/oracle/truffle/api/TruffleLanguage.Registration#internal) to specify whether a language is intended for internal use only. For example the Truffle Native Function Interface is a language that should be used from other languages only.
* Added an internal property to [TruffleInstrument.Registration](http://www.graalvm.org/truffle/javadoc/com/oracle/truffle/api/instrumentation/TruffleInstrument.Registration#internal) to specify whether a internal is intended for internal use by other instruments or languages only.
* Added the ability to describe options for languages and instruments using [TruffleLanguage.getOptionDescriptors()](http://www.graalvm.org/truffle/javadoc/com/oracle/truffle/api/TruffleLanguage.html) and [TruffleInstrument.getOptionDescriptors](http://www.graalvm.org/truffle/javadoc/com/oracle/truffle/api/instrumentation/TruffleInstrument.html). User provided options are available to the language using TruffleLanguage.Env.getOptions() and TruffleInstrument.Env.getOptions().
* Added JavaInterop.isJavaObject(TruffleObject) and JavaInterop.asJavaObject(TruffleObject) to check and convert back to host language object from a TruffleObject.
* Added [TruffleException](http://www.graalvm.org/truffle/javadoc/com/oracle/truffle/api/TruffleException.html) to allow languages to throw standardized error information.
* [Guest language stack traces](http://www.graalvm.org/truffle/javadoc/com/oracle/truffle/api/TruffleStackTraceElement.html) are now collected automatically for each exception thrown and passed through a CallTarget.
* Added RootNode.isInternal to indicate if a RootNode is considered internal and should not be shown to the guest language programmer.
* Added TruffleLanguage.lookupSymbol to be implemented by languages to support language agnostic lookups in the top-most scope.
* Added TruffleLanguage.Env.getApplicationArguments() to access application arguments specified by the user.
* Added [@Option](http://www.graalvm.org/truffle/javadoc/com/oracle/truffle/api/Option.html) annotation to allow simple declaration of options in TruffleLanguage or TruffleInstrument subclasses.
* Added [TruffleLanguage.RunWithPolyglotRule](http://www.graalvm.org/truffle/javadoc/com/oracle/truffle/tck/TruffleRunner.RunWithPolyglotRule.html) JUnit rule to allow running unit tests in the context of a polyglot engine.
* Added implementationName property to [TruffleLanguage.Registration](http://www.graalvm.org/truffle/javadoc/com/oracle/truffle/api/TruffleLanguage.Registration#implementationName) to specify a human readable name of the language implementation name.
* Added TruffleLanguage.Env.lookupSymbol(String) to be used by other languages to support language lookups in their top-most scope.
* Added TruffleLanguage.Env.lookupHostSymbol(String) to be used by other languages to support language lookups from the host language.
* Added TruffleLanguage.Env.isHostLookupAllowed() to find out whether host lookup is generally allowed.
* Added Node#notifyInserted(Node) to notify the instrumentation framework about changes in the AST after the first execution.
* Added TruffleLanguage.Env.newContextBuilder() that allows guest languages to create inner language contexts/environments by returning TruffleContext instances.
* Added a concept of breakpoints shared accross sessions, associated with Debugger instance: [Debugger.install](http://www.graalvm.org/truffle/javadoc/com/oracle/truffle/api/debug/Debugger.html#install-com.oracle.truffle.api.debug.Breakpoint-), [Debugger.getBreakpoints](http://www.graalvm.org/truffle/javadoc/com/oracle/truffle/api/debug/Debugger.html#getBreakpoints--) and a possibility to listen on breakpoints changes: [Debugger.PROPERTY_BREAKPOINTS](http://www.graalvm.org/truffle/javadoc/com/oracle/truffle/api/debug/Debugger.html#PROPERTY_BREAKPOINTS), [Debugger.addPropertyChangeListener](http://www.graalvm.org/truffle/javadoc/com/oracle/truffle/api/debug/Debugger.html#addPropertyChangeListener-java.beans.PropertyChangeListener-) and [Debugger.removePropertyChangeListener](http://www.graalvm.org/truffle/javadoc/com/oracle/truffle/api/debug/Debugger.html#removePropertyChangeListener-java.beans.PropertyChangeListener-). [Breakpoint.isModifiable](http://www.graalvm.org/truffle/javadoc/com/oracle/truffle/api/debug/Breakpoint.html#isModifiable--) added to be able to distinguish the shared read-only copy of installed Breakpoints.
* [TruffleInstrument.Env.getLanguages()](http://www.graalvm.org/truffle/javadoc/com/oracle/truffle/api/instrumentation/TruffleInstrument.Env.html#getLanguages--) returns languages by their IDs instead of MIME types when the new polyglot API is used.
* Deprecated [ExactMath.addExact(int, int)](http://www.graalvm.org/truffle/javadoc/com/oracle/truffle/api/ExactMath.html#addExact-int-int-), [ExactMath.addExact(long, long)](http://www.graalvm.org/truffle/javadoc/com/oracle/truffle/api/ExactMath.html#addExact-long-long-), [ExactMath.subtractExact(int, int)](http://www.graalvm.org/truffle/javadoc/com/oracle/truffle/api/ExactMath.html#subtractExact-int-int-), [ExactMath.subtractExact(long, long)](http://www.graalvm.org/truffle/javadoc/com/oracle/truffle/api/ExactMath.html#subtractExact-long-long-), [ExactMath.multiplyExact(int, int)](http://www.graalvm.org/truffle/javadoc/com/oracle/truffle/api/ExactMath.html#multiplyExact-int-int-), [ExactMath.multiplyExact(long, long)](http://www.graalvm.org/truffle/javadoc/com/oracle/truffle/api/ExactMath.html#multiplyExact-long-long-). Users can replace these with java.lang.Math utilities of same method names.

## Version 0.26
18-May-2017

* Language can provide additional services and instruments can [look them up](http://www.graalvm.org/truffle/javadoc/com/oracle/truffle/api/instrumentation/TruffleInstrument.Env.html#lookup).
* Renamed `DebugValue.isWriteable` to [DebugValue.isWritable](http://www.graalvm.org/truffle/javadoc/com/oracle/truffle/api/debug/DebugValue.html#isWritable--) to fix spelling.
* [Breakpoint.setCondition](http://www.graalvm.org/truffle/javadoc/com/oracle/truffle/api/debug/Breakpoint.html#setCondition-java.lang.String-) does not throw the IOException any more.
* Added new message [Message.KEY_INFO](http://www.graalvm.org/truffle/javadoc/com/oracle/truffle/api/interop/Message.html#KEY_INFO), and an argument to [Message.KEYS](http://www.graalvm.org/truffle/javadoc/com/oracle/truffle/api/interop/Message.html#KEYS) specifying whether internal keys should be provided. The appropriate foreign access [ForeignAccess.sendKeyInfo](http://www.graalvm.org/truffle/javadoc/com/oracle/truffle/api/interop/ForeignAccess.html#sendKeyInfo-com.oracle.truffle.api.nodes.Node-com.oracle.truffle.api.interop.TruffleObject-java.lang.Object-), [ForeignAccess.sendKeys](http://www.graalvm.org/truffle/javadoc/com/oracle/truffle/api/interop/ForeignAccess.html#sendKeys-com.oracle.truffle.api.nodes.Node-com.oracle.truffle.api.interop.TruffleObject-boolean-) and a new factory [ForeignAccess.Factory26](http://www.graalvm.org/truffle/javadoc/com/oracle/truffle/api/interop/ForeignAccess.Factory26.html).
* A new [KeyInfo](http://www.graalvm.org/truffle/javadoc/com/oracle/truffle/api/interop/KeyInfo.html) utility class added to help with dealing with bit flags.
* Added new Java interop utility methods: [JavaInterop.getKeyInfo](http://www.graalvm.org/truffle/javadoc/com/oracle/truffle/api/interop/java/JavaInterop.html#getKeyInfo-com.oracle.truffle.api.interop.TruffleObject-java.lang.Object-) and [JavaInterop.getMapView](http://www.graalvm.org/truffle/javadoc/com/oracle/truffle/api/interop/java/JavaInterop.html#getMapView-java.util.Map-boolean-).
* Added [metadata](http://www.graalvm.org/truffle/javadoc/com/oracle/truffle/api/metadata/package-summary.html) package, intended for APIs related to guest language structure and consumed by tools.
* Added [ScopeProvider](http://www.graalvm.org/truffle/javadoc/com/oracle/truffle/api/metadata/ScopeProvider.html) to provide a hierarchy of scopes enclosing the given node. The scopes are expected to contain variables valid at the associated node.
* Added [Scope](http://www.graalvm.org/truffle/javadoc/com/oracle/truffle/api/metadata/Scope.html) for instruments to get a list of scopes enclosing the given node. The scopes contain variables valid at the provided node.
* Added [DebugScope](http://www.graalvm.org/truffle/javadoc/com/oracle/truffle/api/debug/DebugScope.html), [DebugStackFrame.getScope](http://www.graalvm.org/truffle/javadoc/com/oracle/truffle/api/debug/DebugStackFrame.html#getScope--) and [DebugValue.getScope](http://www.graalvm.org/truffle/javadoc/com/oracle/truffle/api/debug/DebugValue.html#getScope--) to allow debuggers to retrieve the scope information and associated variables.
* Deprecated [DebugStackFrame.iterator](http://www.graalvm.org/truffle/javadoc/com/oracle/truffle/api/debug/DebugStackFrame.html) and [DebugStackFrame.getValue](http://www.graalvm.org/truffle/javadoc/com/oracle/truffle/api/debug/DebugStackFrame.html), [DebugStackFrame.getScope](http://www.graalvm.org/truffle/javadoc/com/oracle/truffle/api/debug/DebugStackFrame.html#getScope--) is to be used instead.
* Added [Cached.dimensions()](http://www.graalvm.org/truffle/javadoc/com/oracle/truffle/api/dsl/Cached.html) to specify compilation finalness of cached arrays.
* [SuspendedEvent.prepareStepOut](http://www.graalvm.org/truffle/javadoc/com/oracle/truffle/api/debug/SuspendedEvent.html#prepareStepOut-int-) has a `stepCount` argument for consistency with other prepare methods. The no-argument method is deprecated.
* Multiple calls to `SuspendedEvent.prepare*()` methods accumulate the requests to create a composed action. This allows creation of debugging meta-actions.
* [JavaInterop.toJavaClass](http://www.graalvm.org/truffle/javadoc/com/oracle/truffle/api/interop/java/JavaInterop.html#toJavaClass) can find proper Java class for a wrapped object
* Added environment methods TruffleLanguage.Env.getLanguages(), TruffleLanguage.Env.getInstruments(), TruffleInstrument.Env.getLanguages(), TruffleInstrument.Env.getInstruments() that allows languages or instruments to inspect some basic information about other installed languages or instruments.
* Added lookup methods TruffleLanguage.Env.lookup(LanguageInfo, Class), TruffleLanguage.Env.lookup(InstrumentInfo, Class), TruffleInstrument.Env.lookup(LanguageInfo, Class) and TruffleInstrument.Env.lookup(InstrumentInfo, Class) that allows the exchange of services between instruments and languages.
* Added [EventContext.isLanguageContextInitialized](http://www.graalvm.org/truffle/javadoc/com/oracle/truffle/api/instrumentation/EventContext.html#isLanguageContextInitialized--) to be able to test language context initialization in instruments.
* Added [SuspensionFilter](http://www.graalvm.org/truffle/javadoc/com/oracle/truffle/api/debug/SuspensionFilter.html) class, [DebuggerSession.setSteppingFilter](http://www.graalvm.org/truffle/javadoc/com/oracle/truffle/api/debug/DebuggerSession.html#setSteppingFilter-com.oracle.truffle.api.debug.SuspensionFilter-) and [SuspendedEvent.isLanguageContextInitialized](http://www.graalvm.org/truffle/javadoc/com/oracle/truffle/api/debug/SuspendedEvent.html#isLanguageContextInitialized--) to be able to ignore language context initialization during debugging.

## Version 0.25
3-Apr-2017

* Added [Instrumenter.attachOutConsumer](http://www.graalvm.org/truffle/javadoc/com/oracle/truffle/api/instrumentation/Instrumenter.html#attachOutConsumer-T-) and [Instrumenter.attachErrConsumer](http://www.graalvm.org/truffle/javadoc/com/oracle/truffle/api/instrumentation/Instrumenter.html#attachErrConsumer-T-) to receive output from executions run in the associated PolyglotEngine.
* [JavaInterop.asTruffleObject](http://www.graalvm.org/truffle/javadoc/com/oracle/truffle/api/interop/java/JavaInterop.html#asTruffleObject-java.lang.Object-) lists methods as keys
* Deprecated `TypedObject` interface
* Added [PolyglotRuntime](http://www.graalvm.org/truffle/javadoc/com/oracle/truffle/api/vm/PolyglotRuntime.html) for global configuration and to allow engines share resources. The runtime of a PolyglotEngine can be configured using [PolyglotEngine](http://www.graalvm.org/truffle/javadoc/com/oracle/truffle/api/vm/PolyglotEngine.html)`.newBuilder().runtime(runtime).build()`.
* The `getInstruments()` method has been moved from the [PolyglotEngine](http://www.graalvm.org/truffle/javadoc/com/oracle/truffle/api/vm/PolyglotEngine.html) to [PolyglotRuntime](http://www.graalvm.org/truffle/javadoc/com/oracle/truffle/api/vm/PolyglotRuntime.html).
* [TruffleLanguage](http://www.graalvm.org/truffle/javadoc/com/oracle/truffle/api/TruffleLanguage.html) now requires a public default constructor instead of a singleton field named INSTANCE.
* [TruffleLanguage](http://www.graalvm.org/truffle/javadoc/com/oracle/truffle/api/TruffleLanguage.html) now requires a public no argument constructor instead of a singleton field named INSTANCE.
* The [TruffleLanguage](http://www.graalvm.org/truffle/javadoc/com/oracle/truffle/api/TruffleLanguage.html) instance can now be used to share code and assumptions between engine instances. See the TruffleLanguage javadoc for details.
* Added a new constructor to [RootNode](http://www.graalvm.org/truffle/javadoc/com/oracle/truffle/api/nodes/RootNode.html) with a [TruffleLanguage](http://www.graalvm.org/truffle/javadoc/com/oracle/truffle/api/TruffleLanguage.html) instance as argument. The current constructor was deprecated.  
* Added [RootNode.getLanguage(Class)](http://www.graalvm.org/truffle/javadoc/com/oracle/truffle/api/nodes/RootNode.html) to access the current language implementation instance.
* Added [RootNode.getLanguageInfo](http://www.graalvm.org/truffle/javadoc/com/oracle/truffle/api/nodes/RootNode.html) to access public information about the associated language.
* Added [TruffleLanguage.ContextReference](http://www.graalvm.org/truffle/javadoc/com/oracle/truffle/api/TruffleLanguage.html) class and [TruffleLanguage.getContextReference](http://www.graalvm.org/truffle/javadoc/com/oracle/truffle/api/TruffleLanguage.html).
* Added [Value.getMetaObject](http://www.graalvm.org/truffle/javadoc/com/oracle/truffle/api/vm/TruffleLanguage.html) and [Value.getSouceLocation](http://www.graalvm.org/truffle/javadoc/com/oracle/truffle/api/vm/TruffleLanguage.html)
* Deprecated [RootNode.getExecutionContext](http://www.graalvm.org/truffle/javadoc/com/oracle/truffle/api/nodes/RootNode.html)
* Deprecated [TruffleLanguage.createFindContextNode](http://www.graalvm.org/truffle/javadoc/com/oracle/truffle/api/TruffleLanguage.html) and [TruffleLanguage.findContext](http://www.graalvm.org/truffle/javadoc/com/oracle/truffle/api/TruffleLanguage.html).
* Deprecated [Node.getLanguage](http://www.graalvm.org/truffle/javadoc/com/oracle/truffle/api/nodes/Node.html).
* Deprecated [MessageResolution.language](http://www.graalvm.org/truffle/javadoc/com/oracle/truffle/api/nodes/Node.html) without replacement. (jackpot rule available)
* Deprecated [ExecutionContext](http://www.graalvm.org/truffle/javadoc/com/oracle/truffle/api/ExecutionContext.html), use RootNode#getCompilerOptions().
* Added [TruffleInstrument.Registration.services()](http://www.graalvm.org/truffle/javadoc/com/oracle/truffle/api/instrumentation/TruffleInstrument.Registration#services) to support declarative registration of services
* Deprecated internal class DSLOptions. Will be removed in the next release.
* Deprecated [Shape.getData()](http://www.graalvm.org/truffle/javadoc/com/oracle/truffle/api/object/Shape.html) and [ObjectType.createShapeData(Shape)](http://www.graalvm.org/truffle/javadoc/com/oracle/truffle/api/object/ObjectType.html) without replacement.
* Added [TruffleRunner](http://www.graalvm.org/truffle/javadoc/com/oracle/truffle/tck/TruffleRunner.html) JUnit runner for unit testing Truffle compilation.

## Version 0.24
1-Mar-2017
* Added possibility to activate/deactivate breakpoints via [DebuggerSession.setBreakpointsActive](http://www.graalvm.org/truffle/javadoc/com/oracle/truffle/api/debug/DebuggerSession.html#setBreakpointsActive-boolean-) and get the active state via [DebuggerSession.isBreakpointsActive](http://www.graalvm.org/truffle/javadoc/com/oracle/truffle/api/debug/DebuggerSession.html#isBreakpointsActive--).
* Deprecated the send methods in [ForeignAccess](http://www.graalvm.org/truffle/javadoc/com/oracle/truffle/api/interop/ForeignAccess.html) and added a a new version that does not require a frame parameter. ([Jackpot](https://bitbucket.org/jlahoda/jackpot30/wiki/Home) rule for automatic migration available)
* Made [@NodeChild](http://www.graalvm.org/truffle/javadoc/com/oracle/truffle/api/dsl/NodeChild.html) and [@NodeField](http://www.graalvm.org/truffle/javadoc/com/oracle/truffle/api/dsl/NodeField.html) annotations repeatable
* Added Truffle Native Function Interface.
* Abstract deprecated methods in [NodeClass](http://www.graalvm.org/truffle/javadoc/com/oracle/truffle/api/nodes/NodeClass.html) have default implementation
* Added [RootNode.cloneUninitialized](http://www.graalvm.org/truffle/javadoc/com/oracle/truffle/api/nodes/RootNode.html) that allows an optimizing runtime to efficiently create uninitialized clones of root nodes on demand.

## Version 0.23
1-Feb-2017
* Incompatible: Removed most of deprecated APIs from the [com.oracle.truffle.api.source package](http://www.graalvm.org/truffle/javadoc/com/oracle/truffle/api/source/package-summary.html).
* Enabled the new flat generated code layout for Truffle DSL as default. To use it just recompile your guest language with latest Truffle annotation processor. The new layout uses a bitset to encode the states of specializations instead of using a node chain for efficiency. The number of specializations per operation is now limited to 127 (with no implicit casts used). All changes in the new layout are expected to be compatible with the old layout. The optimization strategy for implicit casts and fallback handlers changed and might produce different peak performance results.
* Deprecated the frame argument for [IndirectCallNode](http://www.graalvm.org/truffle/javadoc/com/oracle/truffle/api/nodes/IndirectCallNode.html) and [DirectCallNode](http://www.graalvm.org/truffle/javadoc/com/oracle/truffle/api/nodes/DirectCallNode.html). The frame argument is no longer required.
* Deprecated [FrameInstance](http://www.graalvm.org/truffle/javadoc/com/oracle/truffle/api/frame/FrameInstance.html).getFrame(FrameAccess, boolean). Usages need to be replaced by FrameInstance.getFrame(FrameAccess). The slowPath parameter was removed without replacement.
* Deprecated FrameAccess.NONE without replacement.
* [FrameInstance](http://www.graalvm.org/truffle/javadoc/com/oracle/truffle/api/frame/FrameInstance.html).getFrame now throws an AssertionError if a local variable of a frame was written in READ_ONLY frame access mode.

## Version 0.22
13-Jan-2017
* [TruffleLanguage.isVisible](http://www.graalvm.org/truffle/javadoc/com/oracle/truffle/api/TruffleLanguage.html#isVisible-C-java.lang.Object-) allows languages to control printing of values in interactive environments
* [PolyglotEngine](http://www.graalvm.org/truffle/javadoc/com/oracle/truffle/api/vm/PolyglotEngine.html)`.findGlobalSymbols` that returns `Iterable`
* [TruffleLanguage](http://www.graalvm.org/truffle/javadoc/com/oracle/truffle/api/TruffleLanguage.html)`.importSymbols` that returns `Iterable`
* [RootNode.setCallTarget](http://www.graalvm.org/truffle/javadoc/com/oracle/truffle/api/nodes/RootNode.html#setCallTarget-com.oracle.truffle.api.RootCallTarget-) is deprecated
* Generic parsing method [TruffleLanguage](http://www.graalvm.org/truffle/javadoc/com/oracle/truffle/api/TruffleLanguage.html).`parse(`[ParsingRequest](http://www.graalvm.org/truffle/javadoc/com/oracle/truffle/api/TruffleLanguage.ParsingRequest.html) `)` replaces now deprecated multi-argument `parse` method.
* Added [TruffleLanguage.findMetaObject](http://www.graalvm.org/truffle/javadoc/com/oracle/truffle/api/TruffleLanguage.html#findMetaObject-C-java.lang.Object-) and [DebugValue.getMetaObject](http://www.graalvm.org/truffle/javadoc/com/oracle/truffle/api/debug/DebugValue.html#getMetaObject--) to retrieve a meta-object of a value.
* Added [TruffleLanguage.findSourceLocation](http://www.graalvm.org/truffle/javadoc/com/oracle/truffle/api/TruffleLanguage.html#findSourceLocation-C-java.lang.Object-) and [DebugValue.getSourceLocation](http://www.graalvm.org/truffle/javadoc/com/oracle/truffle/api/debug/DebugValue.html#getSourceLocation--) to retrieve a source section where a value is declared.
* Added [TruffleLanguage.Registration.interactive()](http://www.graalvm.org/truffle/javadoc/com/oracle/truffle/api/TruffleLanguage.Registration.html#interactive--) and [PolyglotEngine.Language.isInteractive()](http://www.graalvm.org/truffle/javadoc/com/oracle/truffle/api/vm/PolyglotEngine.Language.html#isInteractive--) to inform about language interactive capability
* Deprecated the @[Specialization](http://www.graalvm.org/truffle/javadoc/com/oracle/truffle/api/dsl/Specialization.html) contains attribute and renamed it to replaces.
* Deprecated @[ShortCircuit](http://www.graalvm.org/truffle/javadoc/com/oracle/truffle/api/dsl/ShortCircuit.html) DSL annotation without replacement. It is recommended to implement short circuit nodes manually without using the DSL.
* Added Truffle DSL [introspection API](http://www.graalvm.org/truffle/javadoc/com/oracle/truffle/api/dsl/Introspection.html) that provides runtime information for specialization activation and cached data.

## Version 0.21
6-Dec-2016
* Added [Source.isInteractive()](http://www.graalvm.org/truffle/javadoc/com/oracle/truffle/api/source/Source.html#isInteractive--) to inform languages of a possibility to use polyglot engine streams during execution.
* Unavailable [SourceSection](http://www.graalvm.org/truffle/javadoc/com/oracle/truffle/api/source/SourceSection.html)s created by different calls to createUnavailableSection() are no longer equals(). This means builtins can share a single Source and call createUnavailableSection() for each builtin to be considered different in instrumentation.

## Version 0.20
23-Nov-2016
* Deprecated [Node.getAtomicLock()](http://www.graalvm.org/truffle/javadoc/com/oracle/truffle/api/nodes/Node.html#getAtomicLock--) and replaced it with Node.getLock() which returns a Lock.
* Switching the source and target levels to 1.8
* Significant improvements in Java/Truffle interop

## Version 0.19
27-Oct-2016
* New helper methods in [JavaInterop](http://www.graalvm.org/truffle/javadoc/com/oracle/truffle/api/interop/java/JavaInterop.html): `isArray`, `isBoxed`, `isNull`, `isPrimitive`, `unbox`, `asTruffleValue`.
* Relaxed the restrictions for calling methods on [SuspendedEvent](http://www.graalvm.org/truffle/javadoc/com/oracle/truffle/api/debug/SuspendedEvent.html) and [DebugStackFrame](http://www.graalvm.org/truffle/javadoc/com/oracle/truffle/api/debug/DebugStackFrame.html) from other threads than the execution thread. Please see the javadoc of the individual methods for details.

## Version 0.18
1-Oct-2016
* Added [Instrumenter](http://www.graalvm.org/truffle/javadoc/com/oracle/truffle/api/instrumentation/Instrumenter.html).querySourceSections(SourceSectionFilter) to get a filtered list of loaded instances.
* Added [SourceSectionFilter](http://www.graalvm.org/truffle/javadoc/com/oracle/truffle/api/instrumentation/SourceSectionFilter.html).ANY, which always matches.
* Added [Message.KEYS](http://www.graalvm.org/truffle/javadoc/com/oracle/truffle/api/interop/Message.html#KEYS) to let languages enumerate properties of its objects
* Deprecated [LineLocation](http://www.graalvm.org/truffle/javadoc/com/oracle/truffle/api/source/LineLocation.html), [SourceSection](http://www.graalvm.org/truffle/javadoc/com/oracle/truffle/api/source/SourceSection.html).getLineLocation(), [Source](http://www.graalvm.org/truffle/javadoc/com/oracle/truffle/api/source/Source.html).createLineLocation(int) without replacement.
* Deprecated [SourceSection](http://www.graalvm.org/truffle/javadoc/com/oracle/truffle/api/source/SourceSection.html).getShortDescription(); users can replace uses with their own formatting code.
* Deprecated [SourceSection](http://www.graalvm.org/truffle/javadoc/com/oracle/truffle/api/source/SourceSection.html).createUnavailable(String, String) and replaced it with.
* Added [Source](http://www.graalvm.org/truffle/javadoc/com/oracle/truffle/api/source/Source.html).createUnavailableSection(), [SourceSection](http://www.graalvm.org/truffle/javadoc/com/oracle/truffle/api/source/SourceSection.html).isAvailable() to find out whether a source section is available.
* [SourceSection](http://www.graalvm.org/truffle/javadoc/com/oracle/truffle/api/source/SourceSection.html).createSourceSection(int,int) now only throws IllegalArgumentExceptions if indices that are out of bounds with the source only when assertions (-ea) are enabled.
* Deprecated [Source](http://www.graalvm.org/truffle/javadoc/com/oracle/truffle/api/source/Source.html).createSection(int, int, int, int)

## Version 0.17
1-Sep-2016

#### Removals, Deprecations and Breaking Changes

* This release removes many deprecated APIs and is thus slightly incompatible
  * Remove deprecated instrumentation API package `com.oracle.truffle.api.instrument` and all its classes.
  * Remove deprecated API method [TruffleLanguage](http://www.graalvm.org/truffle/javadoc/com/oracle/truffle/api/TruffleLanguage.html)`.isInstrumentable(Node)`, `TruffleLanguage.getVisualizer()`, `TruffleLanguage.createWrapperNode()`, `TruffleLanguage.Env.instrumenter()`, `RootNode.applyInstrumentation()`
  * Remove deprecated API [Debugger](http://www.graalvm.org/truffle/javadoc/com/oracle/truffle/api/debug/Debugger.html)`.setTagBreakpoint`
  * Remove deprecated API [RootNode](http://www.graalvm.org/truffle/javadoc/com/oracle/truffle/api/nodes/RootNode.html)`.applyInstrumentation`
  * Remove deprecated tagging API in [SourceSection](http://www.graalvm.org/truffle/javadoc/com/oracle/truffle/api/source/SourceSection.html) and [Source](http://www.graalvm.org/truffle/javadoc/com/oracle/truffle/api/source/Source.html).

* [PolyglotEngine](http://www.graalvm.org/truffle/javadoc/com/oracle/truffle/api/vm/PolyglotEngine.html)
`eval` method and few similar ones no longer declare `throws IOException`.
The I/O now only occurs when operating with [Source](http://www.graalvm.org/truffle/javadoc/com/oracle/truffle/api/source/Source.html).
The evaluation of already loaded sources doesn't need to perform any I/O operations and
thus it makes little sense to require callers to handle the `IOException`.
This change is binary compatible, yet it is source *incompatible* change.
You may need to [adjust your sources](https://github.com/graalvm/fastr/commit/09ab156925d24bd28837907cc2ad336679afc7a2)
to compile.
* Deprecate support for the "identifier" associated with each [SourceSection](http://www.graalvm.org/truffle/javadoc/com/oracle/truffle/api/source/SourceSection.html)
* Deprecated `PolyglotEngine.Builder.onEvent(EventConsumer)` and class `EventConsumer`, debugger events are now dispatched using the `DebuggerSession`.
* [@Fallback](http://www.graalvm.org/truffle/javadoc/com/oracle/truffle/api/dsl/Fallback.html) does not support type specialized arguments anymore.

#### Additions

* All debugging APIs are now thread-safe and can be used from other threads.
* Changed the debugging API to a session based model.
  * Added [Debugger](http://www.graalvm.org/truffle/javadoc/com/oracle/truffle/api/debug/Debugger.html)`.find(TruffleLanguage.Env)` to lookup the debugger when inside a guest language implementation.
  * Added [Debugger](http://www.graalvm.org/truffle/javadoc/com/oracle/truffle/api/debug/Debugger.html)`.startSession(SuspendedCallback)` to start a new debugging session using a SuspendedCallback as replacement for `ExecutionEvent.prepareStepInto()`.
  * Added class [DebuggerSession](http://www.graalvm.org/truffle/javadoc/com/oracle/truffle/api/debug/DebuggerSession.html) which represents a debugger session where breakpoints can be installed and the execution can be suspended and resumed.
  * Added [Breakpoint](http://www.graalvm.org/truffle/javadoc/com/oracle/truffle/api/debug/Breakpoint.html)`.newBuilder` methods to create a new breakpoint using the builder pattern based on Source, URI or SourceSections.
  * Added [Breakpoint](http://www.graalvm.org/truffle/javadoc/com/oracle/truffle/api/debug/Breakpoint.html)`.isResolved()` to find out whether the source location of a breakpoint is loaded by the guest language.
  * Added [Breakpoint](http://www.graalvm.org/truffle/javadoc/com/oracle/truffle/api/debug/Breakpoint.html)`.isDisposed()` to find out whether a breakpoint is disposed.
  * Added [SuspendedEvent](http://www.graalvm.org/truffle/javadoc/com/oracle/truffle/api/debug/SuspendedEvent.html)`.getReturnValue()` to get return values of calls during debugging.
  * Added [SuspendedEvent](http://www.graalvm.org/truffle/javadoc/com/oracle/truffle/api/debug/SuspendedEvent.html)`.getBreakpoints()` to return the breakpoints that hit for a suspended event.
  * Added [SuspendedEvent](http://www.graalvm.org/truffle/javadoc/com/oracle/truffle/api/debug/SuspendedEvent.html)`.getStackFrames()` to return all guest language stack frames.
  * Added [SuspendedEvent](http://www.graalvm.org/truffle/javadoc/com/oracle/truffle/api/debug/SuspendedEvent.html)`.getTopStackFrame()` to return the topmost stack frame.
  * Added [SuspendedEvent](http://www.graalvm.org/truffle/javadoc/com/oracle/truffle/api/debug/SuspendedEvent.html)`.getSourceSection()` to return the current guest language execution location
  * Added [SuspendedEvent](http://www.graalvm.org/truffle/javadoc/com/oracle/truffle/api/debug/SuspendedEvent.html)`.getSourceSections()` to return all guest language execution locations of the current method in the AST.
  * Added class [DebugStackFrame](http://www.graalvm.org/truffle/javadoc/com/oracle/truffle/api/debug/DebugStackFrame.html) which represents a guest language stack frame. Allows to get values from the current stack frame, access stack values and evaluate inline expressions.
  * Added class [DebugValue](http://www.graalvm.org/truffle/javadoc/com/oracle/truffle/api/debug/DebugValue.html) which represents a value on a stack frame or the result of an evaluated expression.
  * Added class [DebuggerTester](http://www.graalvm.org/truffle/javadoc/com/oracle/truffle/api/debug/DebuggerTester.html) which represents a utility for testing guest language debugger support more easily.
  * Deprecated [Breakpoint](http://www.graalvm.org/truffle/javadoc/com/oracle/truffle/api/debug/Breakpoint.html)`.getCondition()` and replaced it with [Breakpoint](http://www.graalvm.org/truffle/javadoc/com/oracle/truffle/api/debug/Breakpoint.html)`.getConditionExpression()` to return a String instead of a Source object.
  * Deprecated [Breakpoint](http://www.graalvm.org/truffle/javadoc/com/oracle/truffle/api/debug/Breakpoint.html)`.setCondition(String)` and replaced it with [Breakpoint](http://www.graalvm.org/truffle/javadoc/com/oracle/truffle/api/debug/Breakpoint.html)`.setConditionExpression(String)` to avoid throwing IOException.
  * Deprecated class `ExecutionEvent` and replaced it with [Debugger](http://www.graalvm.org/truffle/javadoc/com/oracle/truffle/api/debug/Debugger.html)`.startSession(SuspendedCallback)`
  * Deprecated [Debugger](http://www.graalvm.org/truffle/javadoc/com/oracle/truffle/api/debug/Debugger.html) methods setLineBreakpoint, getBreakpoints, pause. Replacements are available in the DebuggerSession class
  * Deprecated [Breakpoint](http://www.graalvm.org/truffle/javadoc/com/oracle/truffle/api/debug/Breakpoint.html)`.getState()` to be replaced with [Breakpoint](http://www.graalvm.org/truffle/javadoc/com/oracle/truffle/api/debug/Breakpoint.html)isResolved(), [Breakpoint](http://www.graalvm.org/truffle/javadoc/com/oracle/truffle/api/debug/Breakpoint.html)isDisposed() and [Breakpoint](http://www.graalvm.org/truffle/javadoc/com/oracle/truffle/api/debug/Breakpoint.html)`.isEnabled()`.
  * Deprecated [SuspendedEvent](http://www.graalvm.org/truffle/javadoc/com/oracle/truffle/api/debug/SuspendedEvent.html)`.getNode()` and [SuspendedEvent](http://www.graalvm.org/truffle/javadoc/com/oracle/truffle/api/debug/SuspendedEvent.html).getFrame() without direct replacement.
  * Deprecated [SuspendedEvent](http://www.graalvm.org/truffle/javadoc/com/oracle/truffle/api/debug/SuspendedEvent.html)`.getRecentWarnings()` and replaced it with [SuspendedEvent](http://www.graalvm.org/truffle/javadoc/com/oracle/truffle/api/debug/SuspendedEvent.html).getBreakpointConditionException(Breakpoint)
  * Deprecated [SuspendedEvent](http://www.graalvm.org/truffle/javadoc/com/oracle/truffle/api/debug/SuspendedEvent.html)`.eval` and replaced it with `DebugStackFrame.eval(String)`
  * Deprecated [SuspendedEvent](http://www.graalvm.org/truffle/javadoc/com/oracle/truffle/api/debug/SuspendedEvent.html)`.getStack()` and replaced it with [SuspendedEvent](http://www.graalvm.org/truffle/javadoc/com/oracle/truffle/api/debug/SuspendedEvent.html).getStackFrames()
  * Deprecated [SuspendedEvent](http://www.graalvm.org/truffle/javadoc/com/oracle/truffle/api/debug/SuspendedEvent.html)`.toString(Object, FrameInstance)` and replaced it with `DebugValue.as(String.class)`.

* [TruffleLanguage.createContext](http://www.graalvm.org/truffle/javadoc/com/oracle/truffle/api/TruffleLanguage.html#createContext-com.oracle.truffle.api.TruffleLanguage.Env-)
supports [post initialization callback](http://www.graalvm.org/truffle/javadoc/com/oracle/truffle/api/TruffleLanguage.html#initializeContext-C-)
* Added [SourceSectionFilter.Builder](http://www.graalvm.org/truffle/javadoc/com/oracle/truffle/api/instrumentation/SourceSectionFilter.Builderhtml).`sourceIs(SourcePredicate)` to filter for source sections with a custom source predicate.
* Added [TruffleInstrument.Env](http://www.graalvm.org/truffle/javadoc/com/oracle/truffle/api/instrumentation/TruffleInstrument.Env.html).`isEngineRoot(RootNode)` to find out where the context of the current evaluation ends when looking up the guest language stack trace with `TruffleRuntime.iterateFrames()`.
* Added [TruffleInstrument.Env](http://www.graalvm.org/truffle/javadoc/com/oracle/truffle/api/instrumentation/TruffleInstrument.Env.html).`toString(Node, Object)` to allow string conversions for objects given a Node to identify the guest language.
* Added [EventContext](http://www.graalvm.org/truffle/javadoc/com/oracle/truffle/api/instrumentation/EventContext.html).`lookupExecutionEventNode(EventBinding)` to lookup other execution event nodes using the binding at a source location.
* Added [Node.getAtomicLock()](http://www.graalvm.org/truffle/javadoc/com/oracle/truffle/api/nodes/Node.html#getAtomicLock--) to allow atomic updates that avoid creating a closure.

## Version 0.16
* [Layout](http://www.graalvm.org/truffle/javadoc/com/oracle/truffle/api/object/dsl/Layout.html)
  now accepts an alternative way to construct an object with the `build` method instead of `create`.
* [TruffleTCK](http://www.graalvm.org/truffle/javadoc/com/oracle/truffle/tck/TruffleTCK.html) tests simple operation on foreign objects. For example, a simple WRITE accesss, a HAS_SIZE access, or an IS_NULL access. It also tests the message resolution of Truffle language objects, which enables using them in other languages.

## Version 0.15
1-Jul-2016
* [Source](http://www.graalvm.org/truffle/javadoc/com/oracle/truffle/api/source/Source.html) shall be
constructed via its `newBuilder` methods. The other ways to construct or modify
source objects are now deprecated.
* [RootNode.getName](http://www.graalvm.org/truffle/javadoc/com/oracle/truffle/api/nodes/RootNode.html#getName--)
to provide name of a method or function it represents.
* Instruments are now [loaded eagerly](https://github.com/graalvm/graal/commit/81018616abb0d4ae68e98b7fcd6fda7c8d0393a2) -
which has been reported as an observable behavioral change.
* The [Instrumenter](http://www.graalvm.org/truffle/javadoc/com/oracle/truffle/api/instrumentation/Instrumenter.html)
now allows one to observe when sources and source sections are being loaded via
[attaching a listener](http://www.graalvm.org/truffle/javadoc/com/oracle/truffle/api/instrumentation/Instrumenter.html#attachLoadSourceListener-com.oracle.truffle.api.instrumentation.SourceSectionFilter-T-boolean-).
* Control the way loops are exploded with a new [LoopExplosionKind](http://www.graalvm.org/truffle/javadoc/com/oracle/truffle/api/nodes/ExplodeLoop.LoopExplosionKind.html)
enum.
* [SuspendedEvent](http://www.graalvm.org/truffle/javadoc/com/oracle/truffle/api/debug/SuspendedEvent.html#toString-java.lang.Object-com.oracle.truffle.api.frame.FrameInstance-)
provides a way to convert any value on stack to its string representation.
* [TruffleTCK](http://www.graalvm.org/truffle/javadoc/com/oracle/truffle/tck/TruffleTCK.html) checks
whether languages properly support being interrupted after a time out
* Language implementations are encouraged to mark their internal sources as
[internal](http://www.graalvm.org/truffle/javadoc/com/oracle/truffle/api/source/Source.html#isInternal--)

## Version 0.14
2-Jun-2016
* [Source](http://www.graalvm.org/truffle/javadoc/com/oracle/truffle/api/source/Source.html) has been
rewritten to be more immutable. Once (part of) content of a source is loaded, it cannot be
changed.
* Methods `fromNamedAppendableText`, `fromNamedText` and `setFileCaching` of
`Source` has been deprecated as useless or not well defined
* New method `Source`.[getURI()](http://www.graalvm.org/truffle/javadoc/com/oracle/truffle/api/source/Source.html#getURI--)
has been introduced and should be used as a persistent identification of `Source` rather than
existing `getName()` & co. methods. Debugger is using the `URI` to
[attach breakpoints](http://www.graalvm.org/truffle/javadoc/com/oracle/truffle/api/debug/Debugger.html#setLineBreakpoint-int-java.net.URI-int-boolean-)
to not yet loaded sources
* Debugger introduces new [halt tag](http://www.graalvm.org/truffle/javadoc/com/oracle/truffle/api/debug/DebuggerTags.AlwaysHalt.html) to
make it easier to simulate concepts like JavaScript's `debugger` statement
* Debugger can be paused via the Debugger.[pause](http://www.graalvm.org/truffle/javadoc/com/oracle/truffle/api/debug/Debugger.html#pause--)
method
* [@CompilationFinal](http://www.graalvm.org/truffle/javadoc/com/oracle/truffle/api/CompilerDirectives.CompilationFinal.html)
annotation can now specify whether the finality applies to array elements as well
* [TruffleTCK](http://www.graalvm.org/truffle/javadoc/com/oracle/truffle/tck/TruffleTCK.html) has been
enhanced to test behavior of languages with respect to foreign array objects


## Version 0.13
22-Apr-2016
* `AcceptMessage` has been deprecated, replaced by
[MessageResolution](http://www.graalvm.org/truffle/javadoc/com/oracle/truffle/api/interop/MessageResolution.html) &
[co](http://www.graalvm.org/truffle/javadoc/com/oracle/truffle/api/interop/Resolve.html). annotations.
Now all message-oriented annotations need to be placed in a single source file.
That simplifies readability as well as improves incremental compilation in certain systems.
* Deprecated `Node.assignSourceSection` removed. This reduces the amount of memory
occupied by [Node](http://www.graalvm.org/truffle/javadoc/com/oracle/truffle/api/nodes/Node.html)
instance.
* `PolyglotEngine.Value.execute` is now as fast as direct `CallTarget.call`.
Using the [PolyglotEngine](http://www.graalvm.org/truffle/javadoc/com/oracle/truffle/api/vm/PolyglotEngine.html)
abstraction now comes with no overhead. Just [JPDA debuggers](http://wiki.apidesign.org/wiki/Truffle#Debugging_from_NetBeans)
need to
[turn debugging on](http://www.graalvm.org/truffle/javadoc/com/oracle/truffle/api/debug/Debugger.html#find-com.oracle.truffle.api.vm.PolyglotEngine-)
explicitly.
* Sharing of efficient code/AST between multiple instances of
[PolyglotEngine](http://www.graalvm.org/truffle/javadoc/com/oracle/truffle/api/vm/PolyglotEngine.html)
is possible. Using more than one `PolyglotEngine` resulted in code de-opt previously.
That isn't the case anymore. Future version of the API will provide explicit control
over the set of engines that share the code.
* Simple language JAR no longer contains test classes. There is a separate simple language tests distribution.

## Version 0.12
* The Instrumentation Framework has been revised and has new APIs that are integrated into the PolyglotEngine.
* Instrumentation support required of language implementations is specified as abstract methods on TruffleLanguage.
* Clients access instrumentation services via an instance of Instrumenter, provided by the Polyglot framework.
* `TruffleRuntime#iterateFrames` now starts at the current frame.

## Version 0.11
28-Jan-2016
* Improved interop API
* PolyglotEngine.Builder.getConfig
* TruffleLanguage.Env.isMimeTypeSupported

## Version 0.10
18-Dec-2015
* Profile API classes moved into its own com.oracle.truffle.api.profiles package

## Version 0.9
21-Oct-2015
* Debugger API

## Version 0.8
17-Jul-2015, [Repository Revision](http://lafo.ssw.uni-linz.ac.at/hg/truffle/shortlog/graal-0.8)
* The Truffle repository no longer contains Graal
* PolyglotEngine is an entry point for creating, building and running multi language Truffle systems
* Implement TruffleLanguage and use @Registration to register your language into the Truffle polyglot system
* Include Truffle TCK (test compatibility kit) into your test cases to verify your language implementation is compliant enough
* Interoperability API polished
* Cleanup of Source related API

## Version 0.7
29-Apr-2015, [Repository Revision](http://hg.openjdk.java.net/graal/graal/shortlog/graal-0.7)
* New, faster partial evaluation (no more TruffleCache).
* If a method is annotated with @ExplodeLoop and contains a loop that can not be exploded, partial evaluation will fail.
* Truffle background compilation is now multi-threaded.
* Experimental merge=true flag for @ExplodeLoop allows building bytecode-based interpreters (see BytecodeInterpreterPartialEvaluationTest).
* Added Node#deepCopy as primary method to copy ASTs.
* Disable inlining across Truffle boundary by default. New option TruffleInlineAcrossTruffleBoundary default false.
* Node.replace(Node) now guards against non-assignable replacement, and Node.isReplacementSafe(Node) checks in advance.
* Instrumentation:  AST "probing" is now safe and implemented by Node.probe(); language implementors need only implement Node.isInstrumentable() and Node.createWrapperNode().
* Instrumentation:  A new framework defines a category of  simple "instrumentation tools" that can be created, configured, and installed, after which they autonomously collect execution data of some kind.
* Instrumentation:  A new example "instrumentation tool" is a language-agnostic collector of code coverage information (CoverageTracker); there are two other examples.
* Removed unsafe compiler directives; use `sun.misc.Unsafe` instead.
* Removed `Node#onAdopt()`.
* Implemented a new generated code layout that reduces the code size.
* Changed all methods enclosed in a @TypeSystem must now be static.
* Changed all methods enclosed in generated type system classes are now static.
* Deprecated the type system constant used in the generated type system classes.
* Changed NodeFactory implementations are no longer generated by default. Use {Node}Gen#create instead of {Node}Factory#create to create new instances of nodes.
* Added @GenerateNodeFactory to generate NodeFactory implementations for this node and its subclasses.
* Deprecated @NodeAssumptions for removal in the next release.
* Deprecated experimental @Implies for removal in the next release.
* Added new package c.o.t.api.dsl.examples to the c.o.t.api.dsl project containing documented and debug-able Truffle-DSL use cases.
* Changed "typed execute methods" are no longer required for use as specialization return type or parameter. It is now sufficient to declare them in the @TypeSystem.
* Added @Cached annotation to express specialization local state.
* Added Specialization#limit to declare a limit expression for the maximum number of specialization instantiations.
* Changed syntax and semantics of Specialization#assumptions and Specialization#guards. They now use a Java like expression syntax.
* Changed guard expressions that do not bind any dynamic parameter are invoked just once per specialization instantiation. They are now asserted to be true on the fast path.
* Renamed @ImportGuards to @ImportStatic.
* Changed declaring a @TypeSystemReference for a node that contains specializations is not mandatory anymore.
* Changed types used in specializations are not restricted on types declared in the type system anymore.
* Changed nodes that declare all execute methods with the same number of evaluated arguments as specialization arguments do not require @NodeChild annotations anymore.
* Changed types used in checks and casts are not mandatory to be declared in the type system.

## Version 0.6
19-Dec-2014, [Repository Revision](http://hg.openjdk.java.net/graal/graal/shortlog/graal-0.6)
* Instrumentation: add Instrumentable API for language implementors, with most details automated (see package `com.oracle.truffle.api.instrument`).
* The BranchProfile constructor is now private. Use BranchProfile#create() instead.
* Renamed @CompilerDirectives.SlowPath to @CompilerDirectives.TruffleBoundary
* Renamed RootNode#isSplittable to RootNode#isCloningAllowed
* Removed RootNode#split. Cloning ASTs for splitting is now an implementation detail of the Truffle runtime implementation.
* Renamed DirectCallNode#isSplittable to DirectCallNode#isCallTargetCloningAllowed
* Renamed DirectCallNode#split to DirectCallNode#cloneCallTarget
* Renamed DirectCallNode#isSplit to DirectCallNode#isCallTargetCloned
* Added PrimitiveValueProfile.
* Added -G:TruffleTimeThreshold=5000 option to defer compilation for call targets
* Added RootNode#getExecutionContext to identify nodes with languages
* Removed `FrameTypeConversion` interface and changed the corresponding `FrameDescriptor` constructor to have a default value parameter instead.
* Removed `CompilerDirectives.unsafeFrameCast` (equivalent to a `(MaterializedFrame)` cast).
* Added `TruffleRuntime#getCapability` API method.
* Added `NodeInterface` and allowed child field to be declared with interfaces that extend it.
* Added `CompilerOptions` and allowed it to be set for `ExecutionContext` and `RootNode`.
* Added experimental object API (see new project `com.oracle.truffle.api.object`).

## Version 0.5
23-Sep-2014, [Repository Revision](http://hg.openjdk.java.net/graal/graal/shortlog/graal-0.5)
* Added `TruffleRuntime#getCallTargets()` to get all call targets that were created and are still referenced.
* Added `NeverValidAssumption` to complement `AlwaysValidAssumption`.
* Fixed a bug in `AssumedValue` that may not invalidate correctly.
* New option, `-G:+/-TruffleCompilationExceptionsAreThrown`, that will throw an `OptimizationFailedException` for compiler errors.

## Version 0.4
19-Aug-2014, [Repository Revision](http://hg.openjdk.java.net/graal/graal/shortlog/graal-0.4)
### Truffle
* Change API for stack walking to a visitor: `TruffleRuntime#iterateFrames` replaces `TruffleRuntime#getStackTrace`
* New flag `-G:+TraceTruffleCompilationCallTree` to print the tree of inlined calls before compilation.
* `truffle.jar`: strip out build-time only dependency into a seperated JAR file (`truffle-dsl-processor.jar`)
* New flag `-G:+TraceTruffleCompilationAST` to print the AST before compilation.
* New experimental `TypedObject` interface added.
* Added `isVisited` method for `BranchProfile`.
* Added new `ConditionProfile`, `BinaryConditionProfile` and `CountingConditionProfile` utility classes to profile if conditions.

## Version 0.3
9-May-2014, [Repository Revision](http://hg.openjdk.java.net/graal/graal/shortlog/graal-0.3)
* The method `CallTarget#call` takes now a variable number of Object arguments.
* Support for collecting stack traces and for accessing the current frame in slow paths (see `TruffleRuntime#getStackTrace`).
* Renamed `CallNode` to `DirectCallNode`.
* Renamed `TruffleRuntime#createCallNode` to `TruffleRuntime#createDirectCallNode`.
* Added `IndirectCallNode` for calls with a changing `CallTarget`.
* Added `TruffleRuntime#createIndirectCallNode` to create an `IndirectCallNode`.
* `DirectCallNode#inline` was renamed to `DirectCallNode#forceInlining()`.
* Removed deprecated `Node#adoptChild`.

## Version 0.2
25-Mar-2014, [Repository Revision](http://hg.openjdk.java.net/graal/graal/shortlog/graal-0.2)
* New API `TruffleRuntime#createCallNode` to create call nodes and to give the runtime system control over its implementation.
* New API `RootNode#getCachedCallNodes` to get a weak set of `CallNode`s that have registered to call the `RootNode`.
* New API to split the AST of a call-site context sensitively. `CallNode#split`, `CallNode#isSplittable`, `CallNode#getSplitCallTarget`, `CallNode#getCurrentCallTarget`, `RootNode#isSplittable`, `RootNode#split`.
* New API to inline a call-site into the call-graph. `CallNode#isInlinable`, `CallNode#inline`, `CallNode#isInlined`.
* New API for the runtime environment to register `CallTarget`s as caller to the `RootNode`. `CallNode#registerCallTarget`.
* Improved API for counting nodes in Truffle ASTs. `NodeUtil#countNodes` can be used with a `NodeFilter`.
* New API to declare the cost of a Node for use in runtime environment specific heuristics. See `NodeCost`, `Node#getCost` and `NodeInfo#cost`.
* Changed `Node#replace` reason parameter type to `CharSequence` (to enable lazy string building)
* New `Node#insert` method for inserting new nodes into the tree (formerly `adoptChild`)
* New `Node#adoptChildren` helper method that adopts all (direct and indirect) children of a node
* New API `Node#atomic` for atomic tree operations
* Made `Node#replace` thread-safe


## Version 0.1
5-Feb-2014, [Repository Revision](http://hg.openjdk.java.net/graal/graal/shortlog/graal-0.1)
* Initial version of a multi-language framework on top of Graal.<|MERGE_RESOLUTION|>--- conflicted
+++ resolved
@@ -46,14 +46,11 @@
 * GR-45923 Added `EventBinding.tryAttach()` to try to attach a binding, if not disposed or attached already.
 * GR-20628 Added atomic byte-array operations to `ByteArraySupport` and subclasses.
 * GR-39571 Added `TranscodingErrorHandler` to `TruffleString.SwitchEncodingNode`. 
-<<<<<<< HEAD
 * GR-46345 Added a support for the lazy unpacking of language and instrument resources necessary for execution. This support replaces the concept of language homes for Maven language and tool deployment. For a language or instrument that requires additional files to execute, it needs to follow these steps:
   * Bundle the necessary files into a jar distribution.
   * Implement the `InternalResource` interface for handling the resource file unpacking.
   * Call the `Env#getInternalResource` when the language or instrument needs the bundled resource files. This method ensures that the requested `InternalResource` is unpacked and provides a directory containing the unpacked files. Since unpacking internal resources can be an expensive operation, the implementation ensures that internal resources are cached.
-=======
 * GR-44464 Added `TruffleString.ToValidStringNode` for encoding-level string sanitization.
->>>>>>> 772dd136
 
 ## Version 23.0.0
 
