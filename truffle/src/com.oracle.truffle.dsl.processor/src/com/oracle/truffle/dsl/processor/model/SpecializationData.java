--- conflicted
+++ resolved
@@ -709,12 +709,8 @@
 
     @Override
     public String toString() {
-<<<<<<< HEAD
-        return String.format("%s [id = %s]", getClass().getSimpleName(), getId());
-=======
         return String.format("%s [nodeId =%s, id = %s, method = %s, guards = %s, signature = %s]", getClass().getSimpleName(), getNode().getNodeId(), getId(), getMethod(), getGuards(),
                         getDynamicTypes());
->>>>>>> 4ac9f623
     }
 
     public boolean isFrameUsedByGuard() {
