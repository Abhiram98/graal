/*
 * Copyright (c) 2012, 2020, Oracle and/or its affiliates. All rights reserved.
 * DO NOT ALTER OR REMOVE COPYRIGHT NOTICES OR THIS FILE HEADER.
 *
 * The Universal Permissive License (UPL), Version 1.0
 *
 * Subject to the condition set forth below, permission is hereby granted to any
 * person obtaining a copy of this software, associated documentation and/or
 * data (collectively the "Software"), free of charge and under any and all
 * copyright rights in the Software, and any and all patent rights owned or
 * freely licensable by each licensor hereunder covering either (i) the
 * unmodified Software as contributed to or provided by such licensor, or (ii)
 * the Larger Works (as defined below), to deal in both
 *
 * (a) the Software, and
 *
 * (b) any piece of software and/or hardware listed in the lrgrwrks.txt file if
 * one is included with the Software each a "Larger Work" to which the Software
 * is contributed by such licensors),
 *
 * without restriction, including without limitation the rights to copy, create
 * derivative works of, display, perform, and distribute the Software and make,
 * use, sell, offer for sale, import, export, have made, and have sold the
 * Software and the Larger Work(s), and to sublicense the foregoing rights on
 * either these or other terms.
 *
 * This license is subject to the following condition:
 *
 * The above copyright notice and either this complete permission notice or at a
 * minimum a reference to the UPL must be included in all copies or substantial
 * portions of the Software.
 *
 * THE SOFTWARE IS PROVIDED "AS IS", WITHOUT WARRANTY OF ANY KIND, EXPRESS OR
 * IMPLIED, INCLUDING BUT NOT LIMITED TO THE WARRANTIES OF MERCHANTABILITY,
 * FITNESS FOR A PARTICULAR PURPOSE AND NONINFRINGEMENT. IN NO EVENT SHALL THE
 * AUTHORS OR COPYRIGHT HOLDERS BE LIABLE FOR ANY CLAIM, DAMAGES OR OTHER
 * LIABILITY, WHETHER IN AN ACTION OF CONTRACT, TORT OR OTHERWISE, ARISING FROM,
 * OUT OF OR IN CONNECTION WITH THE SOFTWARE OR THE USE OR OTHER DEALINGS IN THE
 * SOFTWARE.
 */
package com.oracle.truffle.dsl.processor.model;

import java.io.UnsupportedEncodingException;
import java.util.ArrayList;
import java.util.Collections;
import java.util.HashMap;
import java.util.HashSet;
import java.util.Iterator;
import java.util.LinkedHashSet;
import java.util.List;
import java.util.Map;
import java.util.Set;
import java.util.function.Predicate;

import javax.lang.model.element.AnnotationMirror;
import javax.lang.model.element.AnnotationValue;
import javax.lang.model.element.Element;
import javax.lang.model.element.TypeElement;
import javax.tools.Diagnostic.Kind;

import com.oracle.truffle.dsl.processor.ExpectError;
import com.oracle.truffle.dsl.processor.Log;
import com.oracle.truffle.dsl.processor.ProcessorContext;
import com.oracle.truffle.dsl.processor.TruffleProcessorOptions;
import com.oracle.truffle.dsl.processor.TruffleSuppressedWarnings;
import com.oracle.truffle.dsl.processor.TruffleTypes;
import com.oracle.truffle.dsl.processor.java.ElementUtils;
import com.oracle.truffle.dsl.processor.java.model.GeneratedElement;

public abstract class MessageContainer implements Iterable<MessageContainer> {

    private List<Message> messages;

    protected final TruffleTypes types = ProcessorContext.getInstance().getTypes();

    public final void addWarning(String text, Object... params) {
        getMessagesForModification().add(new Message(null, null, null, this, String.format(text, params), Kind.WARNING, null));
    }

    public final void addSuppressableWarning(String suppressionKey, String text, Object... params) {
        getMessagesForModification().add(new Message(null, null, null, this, String.format(text, params), Kind.WARNING, suppressionKey));
    }

    public final void addWarning(AnnotationValue value, String text, Object... params) {
        getMessagesForModification().add(new Message(null, value, null, this, String.format(text, params), Kind.WARNING, null));
    }

    public final void addSuppressableWarning(String suppressionKey, AnnotationValue value, String text, Object... params) {
        getMessagesForModification().add(new Message(null, value, null, this, String.format(text, params), Kind.WARNING, suppressionKey));
<<<<<<< HEAD
    }

    public final void addWarning(Element enclosedElement, String text, Object... params) {
        getMessages().add(new Message(null, null, enclosedElement, this, String.format(text, params), Kind.WARNING, null));
=======
>>>>>>> 85dfa565
    }

    public final void addError(String text, Object... params) {
        addError((AnnotationValue) null, text, params);
    }

    public final void addError(Element enclosedElement, String text, Object... params) {
        getMessagesForModification().add(new Message(null, null, enclosedElement, this, String.format(text, params), Kind.ERROR, null));
    }

    public final void addError(AnnotationValue value, String text, Object... params) {
        getMessagesForModification().add(new Message(null, value, null, this, String.format(text, params), Kind.ERROR, null));
    }

    public final void addError(AnnotationMirror mirror, AnnotationValue value, String text, Object... params) {
        getMessagesForModification().add(new Message(mirror, value, null, this, String.format(text, params), Kind.ERROR, null));
    }

    protected List<MessageContainer> findChildContainers() {
        return Collections.emptyList();
    }

    public abstract Element getMessageElement();

    public MessageContainer getBaseContainer() {
        return null;
    }

    public Iterator<MessageContainer> iterator() {
        return findChildContainers().iterator();
    }

    public final void redirectMessages(MessageContainer to) {
        if (messages != null) {
            List<Message> list = getMessagesForModification();
            for (Message message : list) {
                if (message.getKind() == Kind.WARNING) {
                    continue;
                }
                Element element = message.getEnclosedElement();
                if (element == null) {
                    element = message.getOriginalContainer().getMessageElement();
                }
                String reference = ElementUtils.getReadableReference(to.getMessageElement(), element);
                String prefix = "Message redirected from element " + reference + ":" + System.lineSeparator();
                to.getMessagesForModification().add(message.redirect(prefix, to.getMessageElement()));
            }
            list.clear();
        }
        for (MessageContainer container : findChildContainers()) {
            container.redirectMessages(to);
        }
    }

    public final void redirectMessagesOnGeneratedElements(MessageContainer to) {
        if (messages != null) {
            Element messageElement = getMessageElement();
            if (messageElement == null || messageElement instanceof GeneratedElement || messageElement.getEnclosingElement() instanceof GeneratedElement) {
                List<Message> list = getMessagesForModification();
                for (Message message : list) {
                    to.getMessagesForModification().add(message.redirect("", to.getMessageElement()));
                }
                list.clear();
            }
        }
        for (MessageContainer container : findChildContainers()) {
            container.redirectMessagesOnGeneratedElements(to);
        }
    }

    public final void emitMessages(ProcessorContext context, Log log) {
        Map<Element, List<Message>> emittedMessages = new HashMap<>();
        Set<Element> relevantTypes = new LinkedHashSet<>();
        visit((container) -> {
            List<Message> m = container.getMessages();
            for (int i = m.size() - 1; i >= 0; i--) {
                Message message = m.get(i);
                Element targetElement = container.emitDefault(context, log, message);
                emittedMessages.computeIfAbsent(targetElement, (e) -> new ArrayList<>()).add(message);
            }
            if (container.getMessageElement() instanceof TypeElement) {
                relevantTypes.add(container.getMessageElement());
            }
            return true; // continue
        });

        if (!ProcessorContext.types().ExpectErrorTypes.isEmpty()) {
            for (Element element : relevantTypes) {
                verifyExpectedErrors(element, emittedMessages);
            }
        }
    }

    private static void verifyExpectedErrors(Element element, Map<Element, List<Message>> emitted) {
        List<String> expectedErrors = ExpectError.getExpectedErrors(element);
        if (!expectedErrors.isEmpty()) {
            List<Message> foundMessages = emitted.get(element);
            foundMessages = foundMessages == null ? Collections.emptyList() : foundMessages;
            if (expectedErrors.size() != foundMessages.size()) {
                ProcessorContext.getInstance().getLog().message(Kind.ERROR, element, null, null, "Error count expected %s but was %s. Expected errors %s but got %s.",
                                expectedErrors.size(),
                                foundMessages.size(),
                                expectedErrors.toString(),
                                foundMessages.toString());
            }
        }

        for (Element enclosed : element.getEnclosedElements()) {
            if (enclosed instanceof TypeElement) {
                // we just validate types.
                continue;
            }
            verifyExpectedErrors(enclosed, emitted);
        }

    }

    private Element emitDefault(ProcessorContext context, Log log, Message message) {
        Kind kind = message.getKind();
        Element messageElement = getMessageElement();
        AnnotationMirror messageAnnotation = getMessageAnnotation();
        AnnotationValue messageValue = getMessageAnnotationValue();
        if (message.getAnnotationValue() != null) {
            messageValue = message.getAnnotationValue();
        }
        if (message.getAnnotationMirror() != null) {
            messageAnnotation = message.getAnnotationMirror();
        }

        Element enclosedElement = message.getEnclosedElement();
        Element targetElement = enclosedElement == null ? messageElement : enclosedElement;
        if (targetElement instanceof GeneratedElement) {
            throw new AssertionError("Tried to emit message to generated element: " + messageElement + ". Make sure messages are redirected correctly. Message: " + message.getText());
        }

        String text = trimLongMessage(message.getText());
        List<String> expectedErrors = ExpectError.getExpectedErrors(targetElement);
        if (!expectedErrors.isEmpty()) {
            if (ExpectError.isExpectedError(targetElement, text)) {
                return targetElement;
            }
            log.message(Kind.ERROR, targetElement, null, null, "Message expected one of '%s' but was '%s'.", expectedErrors, text);
        } else {
            if (kind == Kind.WARNING &&
                            (TruffleProcessorOptions.suppressAllWarnings(context.getEnvironment()) || TruffleSuppressedWarnings.isSuppressed(messageElement, message.suppressionKey))) {
                return targetElement;
            }
            if (message.suppressionKey != null) {
                text = text + " This warning may be suppressed using @SuppressWarnings(\"" + message.suppressionKey + "\").";
            }
            if (enclosedElement == null) {
                log.message(kind, targetElement, messageAnnotation, messageValue, text);
            } else {
                log.message(kind, targetElement, null, null, text);
            }
        }
        return targetElement;
    }

    private static final int MAX_MARKER_BYTE_LENGTH = 60000;

    /**
     * Eclipse JDT does not support markers bigger than 65535 bytes. In order to avoid making an JDT
     * assertion fail that hides the actual error we truncate the message showing only the beginning
     * and the end. After all messages with that size are not expected anyway and most likely an
     * error.
     */
    private static String trimLongMessage(String valueString) {
        if (valueString.length() < 21000) {
            // optimized test based on maximum 3 bytes per character
            return valueString;
        }
        byte[] bytes;
        try {
            bytes = valueString.getBytes(("UTF-8"));
        } catch (UnsupportedEncodingException uee) {
            return valueString;
        }
        if (bytes.length > MAX_MARKER_BYTE_LENGTH) {
            return String.format("Java compiler message is too long. Showing the first few 8000 and the last 2000 characters only: %n%s%n ... truncated ... %n%s",
                            valueString.substring(0, 8000),
                            valueString.substring(valueString.length() - 2000, valueString.length()));
        }
        return valueString;
    }

    public AnnotationMirror getMessageAnnotation() {
        return null;
    }

    public AnnotationValue getMessageAnnotationValue() {
        return null;
    }

    public final boolean hasErrors() {
        return !visit((container) -> {
            for (Message msg : container.getMessages()) {
                if (msg.getKind() == Kind.ERROR) {
                    return false;
                }
            }
            return true;
        });
    }

    public final boolean hasErrorsOrWarnings() {
        return !visit((container) -> {
            for (Message msg : container.getMessages()) {
                if (msg.getKind() == Kind.ERROR || msg.getKind() == Kind.WARNING) {
                    return false;
                }
            }
            return true;
        });
    }

    private boolean visit(Predicate<MessageContainer> vistor) {
        return visitImpl(new HashSet<MessageContainer>(), vistor);
    }

    private boolean visitImpl(Set<MessageContainer> visited, Predicate<MessageContainer> visitor) {
        if (visited.contains(this)) {
            return true;
        }
        visited.add(this);
        if (!visitor.test(this)) {
            return false;
        }
        for (MessageContainer sink : findChildContainers()) {
            if (!sink.visitImpl(visited, visitor)) {
                return false;
            }
        }
        return true;
    }

    public final List<Message> collectMessages() {
        List<Message> foundMessages = new ArrayList<>();
        visit((s) -> {
            foundMessages.addAll(s.getMessages());
            return true;
        });
        return foundMessages;
    }

    protected final List<Message> getMessagesForModification() {
        if (messages == null) {
            messages = new ArrayList<>();
        }
        return messages;
    }

    public final List<Message> getMessages() {
        if (messages == null) {
            return Collections.emptyList();
        }
        return messages;
    }

    public static final class Message {

        private final MessageContainer originalContainer;
        private final Element enclosedElement;

        private final AnnotationMirror annotationMirror;
        private final AnnotationValue annotationValue;
        private final String text;
        private final Kind kind;
        private final String suppressionKey;

        public Message(AnnotationMirror annotationMirror, AnnotationValue annotationValue, Element enclosedElement, MessageContainer originalContainer, String text, Kind kind, String suppressionKey) {
            this.annotationMirror = annotationMirror;
            this.annotationValue = annotationValue;
            this.enclosedElement = enclosedElement;
            this.originalContainer = originalContainer;
            this.text = text;
            this.kind = kind;
            this.suppressionKey = suppressionKey;
        }

        public Message redirect(String textPrefix, Element element) {
            return new Message(null, null, element, originalContainer, textPrefix + text, kind, null);
        }

        public Element getEnclosedElement() {
            return enclosedElement;
        }

        public AnnotationMirror getAnnotationMirror() {
            return annotationMirror;
        }

        public AnnotationValue getAnnotationValue() {
            return annotationValue;
        }

        public MessageContainer getOriginalContainer() {
            return originalContainer;
        }

        public String getText() {
            return text;
        }

        public Kind getKind() {
            return kind;
        }

        @Override
        public String toString() {
            return kind + ": " + text;
        }

    }

}<|MERGE_RESOLUTION|>--- conflicted
+++ resolved
@@ -87,13 +87,6 @@
 
     public final void addSuppressableWarning(String suppressionKey, AnnotationValue value, String text, Object... params) {
         getMessagesForModification().add(new Message(null, value, null, this, String.format(text, params), Kind.WARNING, suppressionKey));
-<<<<<<< HEAD
-    }
-
-    public final void addWarning(Element enclosedElement, String text, Object... params) {
-        getMessages().add(new Message(null, null, enclosedElement, this, String.format(text, params), Kind.WARNING, null));
-=======
->>>>>>> 85dfa565
     }
 
     public final void addError(String text, Object... params) {
