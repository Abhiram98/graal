/*
 * Copyright (c) 2012, 2021, Oracle and/or its affiliates. All rights reserved.
 * DO NOT ALTER OR REMOVE COPYRIGHT NOTICES OR THIS FILE HEADER.
 *
 * The Universal Permissive License (UPL), Version 1.0
 *
 * Subject to the condition set forth below, permission is hereby granted to any
 * person obtaining a copy of this software, associated documentation and/or
 * data (collectively the "Software"), free of charge and under any and all
 * copyright rights in the Software, and any and all patent rights owned or
 * freely licensable by each licensor hereunder covering either (i) the
 * unmodified Software as contributed to or provided by such licensor, or (ii)
 * the Larger Works (as defined below), to deal in both
 *
 * (a) the Software, and
 *
 * (b) any piece of software and/or hardware listed in the lrgrwrks.txt file if
 * one is included with the Software each a "Larger Work" to which the Software
 * is contributed by such licensors),
 *
 * without restriction, including without limitation the rights to copy, create
 * derivative works of, display, perform, and distribute the Software and make,
 * use, sell, offer for sale, import, export, have made, and have sold the
 * Software and the Larger Work(s), and to sublicense the foregoing rights on
 * either these or other terms.
 *
 * This license is subject to the following condition:
 *
 * The above copyright notice and either this complete permission notice or at a
 * minimum a reference to the UPL must be included in all copies or substantial
 * portions of the Software.
 *
 * THE SOFTWARE IS PROVIDED "AS IS", WITHOUT WARRANTY OF ANY KIND, EXPRESS OR
 * IMPLIED, INCLUDING BUT NOT LIMITED TO THE WARRANTIES OF MERCHANTABILITY,
 * FITNESS FOR A PARTICULAR PURPOSE AND NONINFRINGEMENT. IN NO EVENT SHALL THE
 * AUTHORS OR COPYRIGHT HOLDERS BE LIABLE FOR ANY CLAIM, DAMAGES OR OTHER
 * LIABILITY, WHETHER IN AN ACTION OF CONTRACT, TORT OR OTHERWISE, ARISING FROM,
 * OUT OF OR IN CONNECTION WITH THE SOFTWARE OR THE USE OR OTHER DEALINGS IN THE
 * SOFTWARE.
 */
package com.oracle.truffle.dsl.processor.model;

import java.util.ArrayList;
import java.util.Arrays;
import java.util.Collection;
import java.util.Collections;
import java.util.LinkedHashSet;
import java.util.List;
import java.util.Map;
import java.util.Set;

import javax.lang.model.element.ExecutableElement;
import javax.lang.model.element.Modifier;
import javax.lang.model.element.TypeElement;
import javax.lang.model.type.TypeMirror;

import com.oracle.truffle.dsl.processor.ProcessorContext;
import com.oracle.truffle.dsl.processor.java.ElementUtils;
import com.oracle.truffle.dsl.processor.model.NodeChildData.Cardinality;

public class NodeData extends Template implements Comparable<NodeData> {

    private final String nodeId;
    private final List<NodeData> enclosingNodes = new ArrayList<>();
    private NodeData declaringNode;

    private TypeSystemData typeSystem;
    private final List<NodeChildData> children;
    private final List<NodeExecutionData> childExecutions;
    private final List<NodeFieldData> fields;

    private ParameterSpec instanceParameterSpec;

    private final List<SpecializationData> specializations = new ArrayList<>();
    private final List<CreateCastData> casts = new ArrayList<>();
    private final List<ExecutableTypeData> executableTypes = new ArrayList<>();

    private final NodeExecutionData thisExecution;
    private final boolean generateFactory;

    private TypeMirror frameType;
    private boolean generateIntrospection;
    private boolean generateStatistics;
    private boolean generateAOT;
    private boolean generateInline;
    private boolean generateUncached;
    private boolean generateCached = true;
    private boolean defaultInlineCached;

    private boolean generateTraceOnEnter;
    private boolean generateTraceOnReturn;
    private boolean generateTraceOnException;

    private boolean reportPolymorphism;
    private boolean isUncachable;
    private boolean isNodeBound;
    private boolean generatePackagePrivate;

    private double activationProbability = 1.0d;

    private Set<String> allowedCheckedExceptions;
    private Map<CacheExpression, String> sharedCaches = Collections.emptyMap();
    private ExecutableTypeData polymorphicExecutable;

    private final NodeData parsingParent;
    private List<SpecializationData> reachableSpecializations;

    public NodeData(ProcessorContext context, NodeData inliningParent, TypeElement type, TypeSystemData typeSystem, boolean generateFactory, boolean generateUncached, boolean generatePackagePrivate) {
        super(context, type, null);
        this.parsingParent = inliningParent;
        this.nodeId = ElementUtils.getSimpleName(type);
        this.typeSystem = typeSystem;
        this.fields = new ArrayList<>();
        this.children = new ArrayList<>();
        this.childExecutions = new ArrayList<>();
        this.thisExecution = new NodeExecutionData(new NodeChildData(null, null, "this", getNodeType(), getNodeType(), null, Cardinality.ONE, null, null, null), -1, -1);
        this.thisExecution.getChild().setNode(this);
        this.generateFactory = generateFactory;
        this.generateUncached = generateUncached;
        this.generatePackagePrivate = generatePackagePrivate;
    }

    public double getActivationProbability() {
        return activationProbability;
    }

    public void setActivationProbability(double activationProbability) {
        this.activationProbability = activationProbability;
    }

    public List<SpecializationData> getReachableSpecializations() {
        if (reachableSpecializations == null) {
            List<SpecializationData> reachable = new ArrayList<>();
            for (SpecializationData specialization : getSpecializations()) {
                if (specialization.isReachable() &&   //
                                (specialization.isSpecialized()   //
                                                || (specialization.isFallback() && specialization.getMethod() != null))) {
                    reachable.add(specialization);
                }
            }
            return reachable;
        }
        return reachableSpecializations;
    }

    public void setReachableSpecializations(List<SpecializationData> reachableSpecializations) {
        this.reachableSpecializations = reachableSpecializations;
    }

    public NodeData getParsingParent() {
        return parsingParent;
    }

    public boolean shouldInlineByDefault() {
        return isGenerateInline() || isDefaultInlineCached();
    }

    public boolean isDefaultInlineCached() {
        return defaultInlineCached;
    }

    public void setDefaultInlineCached(boolean defaultInlineCached) {
        this.defaultInlineCached = defaultInlineCached;
    }

    public void setGenerateCached(boolean generateCached) {
        this.generateCached = generateCached;
    }

    public boolean isGenerateCached() {
        return generateCached;
    }

    public void setGenerateStatistics(boolean generateStatistics) {
        this.generateStatistics = generateStatistics;
    }

    public boolean isGenerateStatistics() {
        return generateStatistics;
    }

    public Map<CacheExpression, String> getSharedCaches() {
        return sharedCaches;
    }

    public void setSharedCaches(Map<CacheExpression, String> sharedCaches) {
        this.sharedCaches = sharedCaches;
    }

    public NodeData(ProcessorContext context, NodeData inliningParent, TypeElement type) {
        this(context, inliningParent, type, null, false, false, false);
    }

    public void setNodeBound(boolean isNodeBound) {
        this.isNodeBound = isNodeBound;
    }

    /**
     * Returns true if the node instance is bound by any DSL element.
     */
    public boolean isNodeBound() {
        return isNodeBound;
    }

    public void setUncachable(boolean uncached) {
        this.isUncachable = uncached;
    }

    public void setGenerateUncached(boolean generateUncached) {
        this.generateUncached = generateUncached;
    }

    /**
     * Returns true if the generation of an uncached version was requested.
     */
    public boolean isGenerateUncached() {
        return generateUncached;
    }

    public void setGeneratePackagePrivate(boolean generatePackagePrivate) {
        this.generatePackagePrivate = generatePackagePrivate;
    }

    /**
     * Returns true if the generated code should be package-private.
     */
    public boolean isGeneratePackagePrivate() {
        return generatePackagePrivate;
    }

    /**
     * Returns true if the node is uncachable. It is uncachable if it does not require any state to
     * be implemented. For example inline caches are uncachable.
     */
    public boolean isUncachable() {
        return isUncachable;
    }

    public boolean isGenerateFactory() {
        return generateFactory;
    }

    public NodeExecutionData getThisExecution() {
        return thisExecution;
    }

    public boolean isGenerateIntrospection() {
        return generateIntrospection;
    }

    public void setGenerateIntrospection(boolean reflectable) {
        this.generateIntrospection = reflectable;
    }

    public boolean isGenerateAOT() {
        return generateAOT;
    }

    public void setGenerateAOT(boolean generateAOT) {
        this.generateAOT = generateAOT;
    }

    public boolean isGenerateTraceOnEnter() {
        return generateTraceOnEnter;
    }

    public boolean isGenerateTraceOnReturn() {
        return generateTraceOnReturn;
    }

    public boolean isGenerateTraceOnException() {
        return generateTraceOnException;
    }

    public void setGenerateExecuteTracing(boolean generateTraceOnEnter, boolean generateTraceOnReturn, boolean generateTraceOnException) {
        this.generateTraceOnEnter = generateTraceOnEnter;
        this.generateTraceOnReturn = generateTraceOnReturn;
        this.generateTraceOnException = generateTraceOnException;
    }

    public boolean isGenerateInline() {
        return generateInline;
    }

    public void setGenerateInline(boolean generateInline) {
        this.generateInline = generateInline;
    }

    public boolean isFallbackReachable() {
        SpecializationData generic = getFallbackSpecialization();
        if (generic != null) {
            return generic.isReachable();
        }
        return false;
    }

    public void setFrameType(TypeMirror frameType) {
        this.frameType = frameType;
    }

    public TypeMirror getFrameType() {
        return frameType;
    }

    public void addEnclosedNode(NodeData node) {
        this.enclosingNodes.add(node);
        node.declaringNode = this;
    }

    public List<NodeExecutionData> getChildExecutions() {
        return childExecutions;
    }

<<<<<<< HEAD
    public void addChildExecution(NodeExecutionData data) {
        childExecutions.add(data);
    }

    public Set<TypeMirror> findSpecializedTypes(NodeExecutionData execution) {
        Set<TypeMirror> foundTypes = new HashSet<>();
        for (SpecializationData specialization : getSpecializations()) {
            if (!specialization.isSpecialized()) {
                continue;
            }
            List<Parameter> parameters = specialization.findByExecutionData(execution);
            for (Parameter parameter : parameters) {
                TypeMirror type = parameter.getType();
                if (type == null) {
                    throw new AssertionError();
                }
                foundTypes.add(type);
            }
        }
        return foundTypes;
    }

    public Collection<TypeMirror> findSpecializedReturnTypes() {
        Set<TypeMirror> foundTypes = new HashSet<>();
        for (SpecializationData specialization : getSpecializations()) {
            if (!specialization.isSpecialized()) {
                continue;
            }
            foundTypes.add(specialization.getReturnType().getType());
        }
        return foundTypes;
    }

=======
>>>>>>> 4ac9f623
    public int getExecutionCount() {
        return getChildExecutions().size();
    }

    public int getSignatureSize() {
        return getChildExecutions().size();
    }

    public boolean isFrameUsedByAnyGuard() {
        for (SpecializationData specialization : specializations) {
            if (!specialization.isReachable()) {
                continue;
            }

            if (specialization.isFrameUsedByGuard()) {
                return true;
            }
        }
        return false;
    }

    public List<CreateCastData> getCasts() {
        return casts;
    }

    public List<NodeFieldData> getFields() {
        return fields;
    }

    @Override
    protected List<MessageContainer> findChildContainers() {
        List<MessageContainer> containerChildren = new ArrayList<>();
        if (enclosingNodes != null) {
            containerChildren.addAll(enclosingNodes);
        }
        if (typeSystem != null) {
            containerChildren.add(typeSystem);
        }
        if (specializations != null) {
            for (MessageContainer specialization : specializations) {
                if (specialization.getMessageElement() != null) {
                    containerChildren.add(specialization);
                }
            }
        }
        if (executableTypes != null) {
            containerChildren.addAll(getExecutableTypes());
        }
        if (children != null) {
            containerChildren.addAll(children);
        }
        if (fields != null) {
            containerChildren.addAll(fields);
        }
        if (casts != null) {
            containerChildren.addAll(casts);
        }
        return containerChildren;
    }

    public ParameterSpec getInstanceParameterSpec() {
        return instanceParameterSpec;
    }

    public void setInstanceParameterSpec(ParameterSpec instanceParameter) {
        this.instanceParameterSpec = instanceParameter;
    }

    public String getNodeId() {
        return nodeId;
    }

    public TypeMirror getNodeType() {
        return getTemplateType().asType();
    }

    public Modifier getVisibility() {
        return generatePackagePrivate ? null : ElementUtils.getVisibility(getTemplateType().getModifiers());
    }

    public boolean needsFactory() {
        if (specializations == null) {
            return false;
        }
        if (getTemplateType().getModifiers().contains(Modifier.PRIVATE)) {
            return false;
        }

        boolean noSpecialization = true;
        for (SpecializationData specialization : specializations) {
            noSpecialization = noSpecialization && !specialization.isSpecialized();
        }
        return !noSpecialization;
    }

    public boolean supportsFrame() {
        if (executableTypes != null) {
            for (ExecutableTypeData execType : getExecutableTypes(-1)) {
                if (execType.getFrameParameter() == null) {
                    return false;
                }
            }
        }
        return true;
    }

    public List<NodeData> getNodesWithFactories() {
        List<NodeData> nodeChildren = new ArrayList<>();
        for (NodeData child : getEnclosingNodes()) {
            if (child.needsFactory() && child.isGenerateFactory()) {
                nodeChildren.add(child);
            }
            nodeChildren.addAll(child.getNodesWithFactories());
        }
        return nodeChildren;
    }

    public NodeData getDeclaringNode() {
        return declaringNode;
    }

    public List<NodeData> getEnclosingNodes() {
        return enclosingNodes;
    }

    public List<ExecutableElement> getAllTemplateMethods() {
        List<ExecutableElement> methods = new ArrayList<>();

        for (SpecializationData specialization : getSpecializations()) {
            methods.add(specialization.getMethod());
        }

        for (ExecutableTypeData execType : getExecutableTypes()) {
            if (execType.getMethod() != null) {
                methods.add(execType.getMethod());
            }
        }

        if (getCasts() != null) {
            for (CreateCastData castData : getCasts()) {
                methods.add(castData.getMethod());
            }
        }

        return methods;
    }

    public ExecutableTypeData findAnyGenericExecutableType(ProcessorContext context, int evaluatedCount) {
        List<ExecutableTypeData> foundTypes = findGenericExecutableTypes(evaluatedCount);
        for (ExecutableTypeData type : foundTypes) {
            if (context.isType(type.getReturnType(), Object.class)) {
                return type;
            }
        }

        for (ExecutableTypeData type : foundTypes) {
            if (!context.isType(type.getReturnType(), void.class)) {
                return type;
            }
        }

        for (ExecutableTypeData type : foundTypes) {
            return type;
        }
        return null;
    }

    public List<ExecutableTypeData> getExecutableTypes(int evaluatedCount) {
        if (evaluatedCount == -1) {
            return executableTypes;
        } else {
            List<ExecutableTypeData> filteredTypes = new ArrayList<>();
            for (ExecutableTypeData type : executableTypes) {
                if (type.getEvaluatedCount() == evaluatedCount) {
                    filteredTypes.add(type);
                }
            }
            return filteredTypes;
        }
    }

    public List<ExecutableTypeData> findGenericExecutableTypes(int evaluatedCount) {
        List<ExecutableTypeData> foundTypes = new ArrayList<>();
        for (ExecutableTypeData type : getExecutableTypes(evaluatedCount)) {
            if (!type.hasUnexpectedValue()) {
                foundTypes.add(type);
            }
        }
        return foundTypes;
    }

    public ExecutableTypeData findExecutableType(TypeMirror primitiveType, int evaluatedCount) {
        for (ExecutableTypeData type : getExecutableTypes(evaluatedCount)) {
            if (ElementUtils.typeEquals(type.getReturnType(), primitiveType)) {
                return type;
            }
        }
        return null;
    }

    public boolean needsRewrites(ProcessorContext context) {
        int count = 0;
        for (SpecializationData specialization : getSpecializations()) {
            if (specialization.getMethod() == null) {
                continue;
            }
            if (count == 1) {
                return true;
            }
            if (specialization.needsRewrite(context)) {
                return true;
            }
            count++;
        }
        return false;
    }

    public SpecializationData getFallbackSpecialization() {
        for (SpecializationData specialization : specializations) {
            if (specialization.isFallback()) {
                return specialization;
            }
        }
        return null;
    }

    public TypeSystemData getTypeSystem() {
        return typeSystem;
    }

    public void setTypeSystem(TypeSystemData typeSystem) {
        this.typeSystem = typeSystem;
    }

    @Override
    public String dump() {
        return dump(0);
    }

    private String dump(int level) {
        String indent = "";
        for (int i = 0; i < level; i++) {
            indent += "    ";
        }
        StringBuilder builder = new StringBuilder();

        builder.append(String.format("%s%s {", indent, toString()));

        dumpProperty(builder, indent, "templateClass", ElementUtils.getQualifiedName(getTemplateType()));
        dumpProperty(builder, indent, "typeSystem", getTypeSystem());
        dumpProperty(builder, indent, "fields", getChildren());
        dumpProperty(builder, indent, "executableTypes", getExecutableTypes());
        dumpProperty(builder, indent, "specializations", getSpecializations());
        dumpProperty(builder, indent, "casts", getCasts());
        dumpProperty(builder, indent, "messages", collectMessages());
        if (getEnclosingNodes().size() > 0) {
            builder.append(String.format("%n%s  children = [", indent));
            for (NodeData node : getEnclosingNodes()) {
                builder.append("%n");
                builder.append(node.dump(level + 1));
            }
            builder.append(String.format("%n%s  ]", indent));
        }
        builder.append(String.format("%s}", indent));
        return builder.toString();
    }

    private static void dumpProperty(StringBuilder b, String indent, String propertyName, Object value) {
        if (value instanceof List) {
            List<?> list = (List<?>) value;
            if (!list.isEmpty()) {
                b.append(String.format("%n%s  %s = %s", indent, propertyName, dumpList(indent, (List<?>) value)));
            }
        } else {
            if (value != null) {
                b.append(String.format("%n%s  %s = %s", indent, propertyName, value));
            }
        }
    }

    private static String dumpList(String indent, List<?> array) {
        if (array == null) {
            return "null";
        }

        if (array.isEmpty()) {
            return "[]";
        } else if (array.size() == 1) {
            return "[" + array.get(0).toString() + "]";
        }

        StringBuilder b = new StringBuilder();
        b.append("[");
        for (Object object : array) {
            b.append("%n        ");
            b.append(indent);
            b.append(object);
            b.append(", ");
        }
        b.append("%n    ").append(indent).append("]");
        return b.toString();
    }

    public NodeChildData findChild(String name) {
        for (NodeChildData field : getChildren()) {
            if (field.getName().equals(name)) {
                return field;
            }
        }
        return null;
    }

    public List<NodeChildData> getChildren() {
        return children;
    }

    public Collection<SpecializationData> computeUncachedSpecializations(List<SpecializationData> s) {
        Set<SpecializationData> uncached = new LinkedHashSet<>(s);
        // remove all replacable specializations
        for (SpecializationData specialization : s) {
            uncached.removeAll(specialization.getReplaces());
        }
        return uncached;
    }

    public List<SpecializationData> getSpecializations() {
        return specializations;
    }

    public ExecutableTypeData getGenericExecutableType(ExecutableTypeData typeHint) {
        ExecutableTypeData polymorphicDelegate = null;
        if (typeHint != null) {
            polymorphicDelegate = typeHint;
            while (polymorphicDelegate.getDelegatedTo() != null && polymorphicDelegate.getEvaluatedCount() != getSignatureSize()) {
                polymorphicDelegate = polymorphicDelegate.getDelegatedTo();
            }
        }
        if (polymorphicDelegate == null) {
            for (ExecutableTypeData type : getExecutableTypes()) {
                if (type.getDelegatedTo() == null && type.getEvaluatedCount() == getSignatureSize()) {
                    polymorphicDelegate = type;
                    break;
                }
            }
        }
        return polymorphicDelegate;
    }

    public List<ExecutableTypeData> getExecutableTypes() {
        return getExecutableTypes(-1);
    }

    public int getMinimalEvaluatedParameters() {
        int minimalEvaluatedParameters = Integer.MAX_VALUE;
        for (ExecutableTypeData type : getExecutableTypes()) {
            minimalEvaluatedParameters = Math.min(minimalEvaluatedParameters, type.getEvaluatedCount());
        }
        return minimalEvaluatedParameters;
    }

    @Override
    public String toString() {
        return getClass().getSimpleName() + "[" + getNodeId() + "]";
    }

    public CreateCastData findCast(String name) {
        if (getCasts() != null) {
            for (CreateCastData cast : getCasts()) {
                if (cast.getChildNames().contains(name)) {
                    return cast;
                }
            }
        }
        return null;
    }

    public int compareTo(NodeData o) {
        return getNodeId().compareTo(o.getNodeId());
    }

    public TypeMirror getGenericType(NodeExecutionData execution) {
        return ElementUtils.getCommonSuperType(getContext(), getGenericTypes(execution));
    }

    public List<TypeMirror> getGenericTypes(NodeExecutionData execution) {
        List<TypeMirror> foundTypes = new ArrayList<>();

        // add types possible through return types and evaluated parameters in execute methods
        if (execution.getChild() != null) {
            for (ExecutableTypeData executable : execution.getChild().getNodeData().getExecutableTypes()) {
                if (executable.hasUnexpectedValue()) {
                    continue;
                }
                foundTypes.add(executable.getReturnType());
            }
        }

        int executionIndex = execution.getIndex();
        if (executionIndex >= 0) {
            for (ExecutableTypeData typeData : getExecutableTypes()) {
                List<TypeMirror> signatureParameters = typeData.getSignatureParameters();
                if (executionIndex < signatureParameters.size()) {
                    TypeMirror genericType = signatureParameters.get(executionIndex);
                    foundTypes.add(genericType);
                }
            }
        }

        return Arrays.asList(ElementUtils.getCommonSuperType(ProcessorContext.getInstance(), foundTypes));
    }

    public void setReportPolymorphism(boolean report) {
        this.reportPolymorphism = report;
    }

    public boolean isReportPolymorphism() {
        return reportPolymorphism;
    }

    public void setAllowedCheckedExceptions(Set<String> checkedExceptions) {
        this.allowedCheckedExceptions = checkedExceptions;
    }

    public Set<String> getAllowedCheckedExceptions() {
        return allowedCheckedExceptions;
    }

    private final Set<TypeMirror> libraryTypes = new LinkedHashSet<>();

    public Set<TypeMirror> getLibraryTypes() {
        return libraryTypes;
    }

    public void setPolymorphicExecutable(ExecutableTypeData polymorphicType) {
        this.polymorphicExecutable = polymorphicType;
    }

    public ExecutableTypeData getPolymorphicExecutable() {
        return polymorphicExecutable;
    }

}<|MERGE_RESOLUTION|>--- conflicted
+++ resolved
@@ -311,42 +311,6 @@
         return childExecutions;
     }
 
-<<<<<<< HEAD
-    public void addChildExecution(NodeExecutionData data) {
-        childExecutions.add(data);
-    }
-
-    public Set<TypeMirror> findSpecializedTypes(NodeExecutionData execution) {
-        Set<TypeMirror> foundTypes = new HashSet<>();
-        for (SpecializationData specialization : getSpecializations()) {
-            if (!specialization.isSpecialized()) {
-                continue;
-            }
-            List<Parameter> parameters = specialization.findByExecutionData(execution);
-            for (Parameter parameter : parameters) {
-                TypeMirror type = parameter.getType();
-                if (type == null) {
-                    throw new AssertionError();
-                }
-                foundTypes.add(type);
-            }
-        }
-        return foundTypes;
-    }
-
-    public Collection<TypeMirror> findSpecializedReturnTypes() {
-        Set<TypeMirror> foundTypes = new HashSet<>();
-        for (SpecializationData specialization : getSpecializations()) {
-            if (!specialization.isSpecialized()) {
-                continue;
-            }
-            foundTypes.add(specialization.getReturnType().getType());
-        }
-        return foundTypes;
-    }
-
-=======
->>>>>>> 4ac9f623
     public int getExecutionCount() {
         return getChildExecutions().size();
     }
