--- conflicted
+++ resolved
@@ -452,7 +452,6 @@
         unsafePutLong(getIndexedPrimitiveLocals(), getPrimitiveOffset(destSlot), primitiveValue, PRIMITIVE_LOCATION);
     }
 
-<<<<<<< HEAD
     void unsafeCopy(int srcSlot, int destSlot) {
         byte tag = unsafeGetIndexedTag(srcSlot);
         Object value = unsafeGetObject(getIndexedLocals(), Unsafe.ARRAY_OBJECT_BASE_OFFSET + srcSlot * (long) Unsafe.ARRAY_OBJECT_INDEX_SCALE, true, OBJECT_LOCATION);
@@ -504,9 +503,7 @@
         unsafePutObject(getIndexedLocals(), Unsafe.ARRAY_OBJECT_BASE_OFFSET + destSlot * (long) Unsafe.ARRAY_OBJECT_INDEX_SCALE, null, OBJECT_LOCATION);
     }
 
-=======
-    @Override
->>>>>>> 15ab0a22
+    @Override
     public void swap(int first, int second) {
         byte firstTag = getIndexedTagChecked(first);
         Object firstValue = unsafeGetObject(getIndexedLocals(), Unsafe.ARRAY_OBJECT_BASE_OFFSET + first * (long) Unsafe.ARRAY_OBJECT_INDEX_SCALE, true, OBJECT_LOCATION);
@@ -923,22 +920,6 @@
         indexedLocals[slot] = null;
     }
 
-    @Override
-    public void clearStatic(int slot) {
-        assert indexedTags[slot] >= STATIC_TAG : "Unexpected clear of static value";
-        // We use this check instead of the assert keyword to update the tags in PE'd code.
-        if (ASSERTIONS_ENABLED) {
-            indexedTags[slot] = STATIC_ILLEGAL_TAG;
-        }
-
-        if (CompilerDirectives.inCompiledCode()) {
-            // Avoid keeping track of cleared frame slots in FrameStates
-            indexedPrimitiveLocals[slot] = 0L;
-        }
-        indexedLocals[slot] = null;
-    }
-
-<<<<<<< HEAD
     public void copyTo(Frame other, int offset, int length) {
         FrameWithoutBoxing o = (FrameWithoutBoxing) other;
         if (o.descriptor != descriptor || offset < 0 || offset + length >= getIndexedTags().length) {
@@ -972,7 +953,21 @@
         // offsetLong, length * Unsafe.ARRAY_LONG_INDEX_SCALE);
     }
 
-=======
+    @Override
+    public void clearStatic(int slot) {
+        assert indexedTags[slot] >= STATIC_TAG : "Unexpected clear of static value";
+        // We use this check instead of the assert keyword to update the tags in PE'd code.
+        if (ASSERTIONS_ENABLED) {
+            indexedTags[slot] = STATIC_ILLEGAL_TAG;
+        }
+
+        if (CompilerDirectives.inCompiledCode()) {
+            // Avoid keeping track of cleared frame slots in FrameStates
+            indexedPrimitiveLocals[slot] = 0L;
+        }
+        indexedLocals[slot] = null;
+    }
+
     /**
      * This method is used to transfer a static slot from a source frame to a target frame before or
      * after OSR. This method must exclusively be used inside
@@ -1000,5 +995,4 @@
     private void setStaticSlotTag(int slot, byte tag) {
         indexedTags[slot] = tag;
     }
->>>>>>> 15ab0a22
 }