--- conflicted
+++ resolved
@@ -6,18 +6,10 @@
 # openjdk8 JDKs on Linux are built by Oracle Labs
 # openjdk8 JDKs on macOS are based on AdoptOpenJDK binaries
 jdks: {
-<<<<<<< HEAD
-  labsjdk8:      {name : labsjdk,   version : "8u172-jvmci-0.45", platformspecific: true}
-  openjdk8:      {name : openjdk,   version : "8u172-jvmci-0.45", platformspecific: true}
-  labsjdk8Debug: {name : labsjdk,   version : "8u172-jvmci-0.45-fastdebug", platformspecific: true}
-  oraclejdk9:    {name : oraclejdk, version : "9.0.4+11", platformspecific: true}
-  oraclejdk10:   {name : oraclejdk, version : "10+46", platformspecific: true}
-=======
   labsjdk8:      {name : labsjdk,   version : "8u172-jvmci-0.46", platformspecific: true}
   openjdk8:      {name : openjdk,   version : "8u172-jvmci-0.46", platformspecific: true}
   labsjdk8Debug: {name : labsjdk,   version : "8u172-jvmci-0.46-fastdebug", platformspecific: true}
   oraclejdk11:   {name : oraclejdk, version : "11+20", platformspecific: true}
->>>>>>> 0be47988
 
   # Snapshot of http://hg.openjdk.java.net/jdk/jdk
   oraclejdkSNAPSHOT : {name : labsjdk, version : "20180629-011203", platformspecific: true}
