--- conflicted
+++ resolved
@@ -718,7 +718,6 @@
     }
 
     @Override
-<<<<<<< HEAD
     public void setTruffleContext(TruffleContext con) {
         this.truffleContext = con;
     }
@@ -739,7 +738,7 @@
                             // while rerunning class initializers
                             // in the guest, some anomalies are to
                             // be expected. Treat those as non-fatal
-                            JDWPLogger.log("Exception caught while re-running <clinit>", JDWPLogger.LogLevel.REDEFINE);
+                            JDWP.LOGGER.fine(() -> "Exception caught while re-running <clinit>");
                         }
                     }
                 } finally {
@@ -749,10 +748,20 @@
         }, "reloader");
         reloaderThread.start();
     }
-=======
-    public synchronized int redefineClasses(RedefineInfo[] redefineInfos) {
+
+    public void rerunclinit(ObjectKlass oldKlass) {
+        queue.add(new ReloadingAction(oldKlass));
+    }
+
+    public synchronized int redefineClasses(List<RedefineInfo> redefineInfos) {
+        if (reloaderThread == null) {
+            initializeReloaderThread();
+        }
+        // list to collect all changed classes
+        List<ObjectKlass> changedKlasses = new ArrayList<>(redefineInfos.size());
         try {
-            JDWP.LOGGER.fine(() -> "Redefining " + redefineInfos.length + " classes");
+            JDWP.LOGGER.fine(() -> "Redefining " + redefineInfos.size() + " classes");
+
             // list of sub classes that needs to refresh things like vtable
             List<ObjectKlass> refreshSubClasses = new ArrayList<>();
 
@@ -762,27 +771,11 @@
 
             // detect all changes to all classes, throws if redefinition cannot be completed
             // due to the nature of the changes
-            List<ChangePacket> changePackets = ClassRedefinition.detectClassChanges(matchedInfos, context);
->>>>>>> fc891140
-
-    public void rerunclinit(ObjectKlass oldKlass) {
-        queue.add(new ReloadingAction(oldKlass));
-    }
-
-    @Override
-    public synchronized int redefineClasses(List<RedefineInfo> redefineInfos) {
-        if (reloaderThread == null) {
-            initializeReloaderThread();
-        }
-        List<ObjectKlass> changedKlasses = new ArrayList<>(redefineInfos.size());
-        try {
-            // begin redefine transaction
-            ClassRedefinition.begin();
-<<<<<<< HEAD
-=======
+            List<ChangePacket> changePackets = classRedefinition.detectClassChanges(matchedInfos);
+
             for (ChangePacket packet : changePackets) {
                 JDWP.LOGGER.fine(() -> "Redefining class " + packet.info.getNewName());
-                int result = ClassRedefinition.redefineClass(packet, getIds(), context, refreshSubClasses);
+                int result = classRedefinition.redefineClass(packet, refreshSubClasses);
                 if (result != 0) {
                     return result;
                 }
@@ -793,9 +786,6 @@
                 JDWP.LOGGER.fine(() -> "Updating sub class " + subKlass.getName() + " for redefined super class");
                 subKlass.onSuperKlassUpdate();
             }
->>>>>>> fc891140
-
-            // list to collect all changed classes
 
             // redefine classes based on direct code changes first
             doRedefine(redefineInfos, changedKlasses);
@@ -815,7 +805,7 @@
         try {
             classRedefinition.runPostRedefintionListeners(changedKlasses.toArray(new ObjectKlass[changedKlasses.size()]));
         } catch (Throwable t) {
-            JDWPLogger.throwing(JDWPLogger.LogLevel.REDEFINE, t);
+            JDWP.LOGGER.throwing(JDWPContextImpl.class.getName(), "redefineClasses", t);
         }
         return 0;
     }
@@ -837,7 +827,7 @@
         Collections.sort(changePackets, new HierarchyComparator());
 
         for (ChangePacket packet : changePackets) {
-            JDWPLogger.log("Redefining extra class %s", JDWPLogger.LogLevel.REDEFINE, packet.info.getNewName());
+            JDWP.LOGGER.fine(() -> "Redefining extra class " + packet.info.getNewName());
             int result = classRedefinition.redefineClass(packet, refreshSubClasses);
             if (result != 0) {
                 throw new RedefintionNotSupportedException(result);
@@ -847,7 +837,7 @@
         // refresh subclasses when needed
         Collections.sort(refreshSubClasses, new SubClassHierarchyComparator());
         for (ObjectKlass subKlass : refreshSubClasses) {
-            JDWPLogger.log("Updating sub class %s for redefined super class", JDWPLogger.LogLevel.REDEFINE, subKlass.getName());
+            JDWP.LOGGER.fine(() -> "Updating sub class " + subKlass.getName() + " for redefined super class");
             subKlass.onSuperKlassUpdate();
         }
 
