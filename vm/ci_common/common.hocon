--- conflicted
+++ resolved
@@ -379,13 +379,8 @@
   ${vm_java_8} ${deploy_daily_vm_windows} ${js_windows} ${svm-common-windows} {
     run: [
       [set-export, VM_ENV, "${VM_ENV}-win"]
-<<<<<<< HEAD
-      ${mx_vm_installables} ["--exclude-components="${non-product-vm-components-windows}, build]
-      ${mx_vm_installables} ["--exclude-components="${non-product-vm-components-windows}] ${maven_deploy_sdk_components}
-=======
       ${mx_vm_installables} [--dynamicimports, ${vm_extra_suites_windows}, "--exclude-components="${non-product-vm-components-windows}, build]
       ${mx_vm_installables} [--dynamicimports, ${vm_extra_suites_windows}, "--exclude-components="${non-product-vm-components-windows}] ${maven_deploy_sdk_components}
->>>>>>> c7f9c287
       ${notify-nexus-deploy}
     ]
     timelimit: "1:30:00"
@@ -394,13 +389,8 @@
   ${vm_java_11} ${deploy_daily_vm_windows-jdk11} ${svm-common-windows-jdk11} ${js_windows_jdk11} {
     run: [
       [set-export, VM_ENV, "${VM_ENV}-win"]
-<<<<<<< HEAD
-      ${mx_vm_installables} ["--exclude-components="${non-product-vm-components-windows}, build]
-      ${mx_vm_installables} ["--exclude-components="${non-product-vm-components-windows}] ${maven_deploy_sdk_components}
-=======
       ${mx_vm_installables} [--dynamicimports, ${vm_extra_suites_windows}, "--exclude-components="${non-product-vm-components-windows}, build]
       ${mx_vm_installables} [--dynamicimports, ${vm_extra_suites_windows}, "--exclude-components="${non-product-vm-components-windows}] ${maven_deploy_sdk_components}
->>>>>>> c7f9c287
       ${notify-nexus-deploy}
     ]
     timelimit: "1:30:00"
