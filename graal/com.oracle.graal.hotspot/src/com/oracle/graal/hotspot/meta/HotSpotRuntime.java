--- conflicted
+++ resolved
@@ -730,15 +730,9 @@
                                 value = allocations[commit.getVirtualObjects().indexOf(value)];
                             }
                             if (!(value.isConstant() && value.asConstant().isDefaultForKind())) {
-<<<<<<< HEAD
-                                WriteNode write = new WriteNode(newObject, value, createFieldLocation(graph, (HotSpotResolvedJavaField) virtualInstance.field(i)),
+                                WriteNode write = new WriteNode(newObject, value, createFieldLocation(graph, (HotSpotResolvedJavaField) virtualInstance.field(i), true),
                                                 (virtualInstance.field(i).getKind() == Kind.Object && !deferInitBarrier(newObject)) ? BarrierType.IMPRECISE : BarrierType.NONE,
                                                 virtualInstance.field(i).getKind() == Kind.Object);
-=======
-                                WriteNode write = new WriteNode(newObject, value, createFieldLocation(graph, (HotSpotResolvedJavaField) virtualInstance.field(i), true),
-                                                virtualInstance.field(i).getKind() == Kind.Object ? BarrierType.IMPRECISE : BarrierType.NONE, virtualInstance.field(i).getKind() == Kind.Object);
-
->>>>>>> a7ec4f9b
                                 graph.addBeforeFixed(commit, graph.add(write));
                             }
                         }
@@ -754,13 +748,8 @@
                                 value = allocations[indexOf];
                             }
                             if (!(value.isConstant() && value.asConstant().isDefaultForKind())) {
-<<<<<<< HEAD
-                                WriteNode write = new WriteNode(newObject, value, createArrayLocation(graph, element.getKind(), ConstantNode.forInt(i, graph)),
+                                WriteNode write = new WriteNode(newObject, value, createArrayLocation(graph, element.getKind(), ConstantNode.forInt(i, graph), true),
                                                 (value.kind() == Kind.Object && !deferInitBarrier(newObject)) ? BarrierType.PRECISE : BarrierType.NONE, value.kind() == Kind.Object);
-=======
-                                WriteNode write = new WriteNode(newObject, value, createArrayLocation(graph, element.getKind(), ConstantNode.forInt(i, graph), true),
-                                                value.kind() == Kind.Object ? BarrierType.PRECISE : BarrierType.NONE, value.kind() == Kind.Object);
->>>>>>> a7ec4f9b
                                 graph.addBeforeFixed(commit, graph.add(write));
                             }
                         }
